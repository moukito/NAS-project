{
    "Les_AS":[
        {
            "ipv6_prefix":"2001:200:500::/64",
            "AS_number":111,
            "routers":["R1", "R2", "R5"],
            "internal_routing":"OSPF",
<<<<<<< HEAD
            "connected_AS":[[110, "peer", {"R1":"2001:200:601::/64"}]],
            "loopback_prefix":"2001:200:500::/128"
=======
            "connected_AS":[[110, "peer", {"R1":"2001:200:601::/64", "R2":"2001:200:602::/64"}]]
>>>>>>> 9e6e0250
        },
        {
            "ipv6_prefix":"2001:200:700::/64",
            "AS_number":110,
            "routers":["R4", "R3"],
            "internal_routing":"RIP",
<<<<<<< HEAD
            "connected_AS":[[111, "peer", {"R3":"2001:200:601::/64"}]],
            "loopback_prefix":"2001:200:700::/128"
=======
            "connected_AS":[[111, "peer", {"R3":"2001:200:601::/64", "R4":"2001:200:602::/64"}]]
>>>>>>> 9e6e0250
        }
    ],
    "Les_routeurs":[
        {
            "hostname":"R1",
            "links":[{"type":"Router", "hostname":"R2"}, {"type":"Router", "hostname":"R3", "interface":"GigabitEthernet3/0"}],
            "AS_number":111
        },
        {
            "hostname":"R2",
            "links":[{"type":"Router", "hostname":"R1"},{"type":"Router", "hostname":"R4"},{"type":"Router", "hostname":"R5"}],
            "AS_number":111
        },
        {
            "hostname":"R5",
            "links":[{"type":"Router", "hostname":"R2"}],
            "AS_number":111
        },
        
        {
            "hostname":"R4",
            "links":[{"type":"Router", "hostname":"R3"},{"type":"Router", "hostname":"R2"}],
            "AS_number":110
        },
        {
            "hostname":"R3",
            "links":[{"type":"Router", "hostname":"R4"}, {"type":"Router", "hostname":"R1"}],
            "AS_number":110
        }
    
    ]
}<|MERGE_RESOLUTION|>--- conflicted
+++ resolved
@@ -5,24 +5,16 @@
             "AS_number":111,
             "routers":["R1", "R2", "R5"],
             "internal_routing":"OSPF",
-<<<<<<< HEAD
-            "connected_AS":[[110, "peer", {"R1":"2001:200:601::/64"}]],
+            "connected_AS":[[110, "peer", {"R1":"2001:200:601::/64", "R2":"2001:200:602::/64"}]],
             "loopback_prefix":"2001:200:500::/128"
-=======
-            "connected_AS":[[110, "peer", {"R1":"2001:200:601::/64", "R2":"2001:200:602::/64"}]]
->>>>>>> 9e6e0250
         },
         {
             "ipv6_prefix":"2001:200:700::/64",
             "AS_number":110,
             "routers":["R4", "R3"],
             "internal_routing":"RIP",
-<<<<<<< HEAD
-            "connected_AS":[[111, "peer", {"R3":"2001:200:601::/64"}]],
+            "connected_AS":[[111, "peer", {"R3":"2001:200:601::/64", "R4":"2001:200:602::/64"}]],
             "loopback_prefix":"2001:200:700::/128"
-=======
-            "connected_AS":[[111, "peer", {"R3":"2001:200:601::/64", "R4":"2001:200:602::/64"}]]
->>>>>>> 9e6e0250
         }
     ],
     "Les_routeurs":[
