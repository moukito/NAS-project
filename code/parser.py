import ipaddress
import json

from autonomous_system import AS, GlobalRouterIDCounter
from network import SubNetwork
from router import Router
from writer import get_final_config_string

AS_LIST_NAME = "Les_AS"
ROUTER_LIST_NAME = "Les_routeurs"
IP_VERSION_KEY = "ip_version"


def router_list_into_hostname_dictionary(router_list: list[Router]) -> dict[str, Router]:
    dico = {}
    for router in router_list:
        dico[router.hostname] = router
    return dico


def as_list_into_as_number_dictionary(as_list: list[AS]) -> dict[int, AS]:
    dico = {}
    for autonomous in as_list:
        dico[autonomous.AS_number] = autonomous
    return dico


def parse_intent_file(file_path: str) -> tuple[list[AS], list[Router]]:
    """
    Fonction de parsing d'un fichier d'intention dans notre format

    entrée: file_path, un chemin relatif ou absolu valide dans le système de fichier
    sortie: tuple contenant la liste des AS, et la liste des routeurs dans le fichier donné

    Si le chemin ne mène pas à un fichier valide, la fonction va renvoyer une exception
    """
    with open(file_path, "r") as file:
        data = json.load(file)
        
        # Récupérer la version IP (par défaut IPv6 si non spécifiée)
        ip_version = data.get(IP_VERSION_KEY, 6)
        
        les_as = []
        global_counter = GlobalRouterIDCounter()
        for autonomous in data[AS_LIST_NAME]:
            as_number = autonomous["AS_number"]
            routers = autonomous["routers"]
            
            # Traitement selon la version IP
            if ip_version == 6: # todo : care
                ip = SubNetwork(ipaddress.IPv6Network(autonomous["ipv6_prefix"]), len(routers))
                ipv4_prefix = None
                # Traitement du préfixe loopback pour IPv6
                loopback_prefix = SubNetwork(ipaddress.IPv6Network(autonomous["loopback_prefix"]), len(routers))
            else:
                ip = None # SubNetwork(ipaddress.IPv6Network(autonomous.get("ipv6_prefix", "2001:db8::/64")), len(routers))
                ipv4_prefix = SubNetwork(ipaddress.IPv4Network(autonomous["ipv4_prefix"]), len(routers))
                # Traitement du préfixe loopback pour IPv4
                loopback_prefix = SubNetwork(ipaddress.IPv4Network(autonomous["ipv4_loopback_prefix"]), len(routers))
            
            internal_routing = autonomous["internal_routing"]
            
            # Gestion des AS connectés selon la version IP
            connected_as = autonomous.get("connected_AS", [])
            
            les_as.append(AS(ip, as_number, routers, internal_routing, connected_as, loopback_prefix, 
                           global_counter, ip_version, ipv4_prefix))
        
        les_routers = []
        for router in data[ROUTER_LIST_NAME]:
            hostname = router["hostname"]
            links = router["links"]
            router_type = router["router_type"]
            as_number = router["AS_number"]
            position = router.get("position", {"x": 0, "y": 0})
<<<<<<< HEAD
            les_routers.append(Router(hostname, links, as_number, position, ip_version))
        
=======
            les_routers.append(Router(hostname, router_type, links, as_number, position))
>>>>>>> adea52a4
        return (les_as, les_routers)<|MERGE_RESOLUTION|>--- conflicted
+++ resolved
@@ -73,10 +73,5 @@
             router_type = router["router_type"]
             as_number = router["AS_number"]
             position = router.get("position", {"x": 0, "y": 0})
-<<<<<<< HEAD
-            les_routers.append(Router(hostname, links, as_number, position, ip_version))
-        
-=======
-            les_routers.append(Router(hostname, router_type, links, as_number, position))
->>>>>>> adea52a4
+            les_routers.append(Router(hostname, router_type, links, as_number, position, ip_version))
         return (les_as, les_routers)