"""Router module for network configuration.

This module provides the Router class which represents a network router in a simulated environment.
It handles router configuration, interface management, link creation, and protocol configuration
including BGP, OSPF, RIP, LDP, and VRF.

The Router class supports both IPv4 and IPv6 addressing schemes and can generate configuration
strings for different deployment modes (configuration file or telnet commands).

The module interacts with GNS3 through the Connector class to create and configure
routers in a simulated network environment.
"""

from GNS3 import Connector
from autonomous_system import AS
from network import SubNetwork
from writer import LINKS_STANDARD, NOM_PROCESSUS_IGP_PAR_DEFAUT, STANDARD_LOOPBACK_INTERFACE, IDLE_VRF_PROCESSUS
from ipaddress import IPv6Address, IPv4Address, IPv6Network, IPv4Network
VRF_PROCESSUS = {}
LAST_ID_RD = 1


class Router:
    def __init__(self, hostname: str, links, AS_number: int, position=None, ip_version: int = 6, VPN_family=None):
        """Initialize a Router object with the given parameters.
        
        Args:
            hostname: The hostname of the router
            links: List of links to other routers
            AS_number: The Autonomous System number this router belongs to
            position: Dictionary with x,y coordinates for GNS3 visualization
            ip_version: IP version to use (4 or 6, defaults to 6)
        """
        self.hostname = hostname
        self.links = links
        self.AS_number = AS_number
        self.ip_version = ip_version
        self.VPN_family = VPN_family
        self.passive_interfaces = set()
        self.loopback_interfaces = set()
        self.counter_loopback_interfaces = 0
        self.router_id = None
        self.subnetworks_per_link = {}
        self.loopback_subnetworks_per_link = {}
        self.ip_per_link = {}
        self.loopback_ip_per_link = {}
        self.interface_per_link = {}
        self.loopback_interface_per_link = {}
        self.config_str_per_link = {}
        self.loopback_config_str_per_link = {}
        self.voisins_ebgp = {}
        self.voisins_ibgp = set()
        self.available_interfaces = [LINKS_STANDARD[i] for i in range(len(LINKS_STANDARD))]
        self.config_bgp = "!"
        self.position = position if position else {"x": 0, "y": 0}
        self.loopback_address = None
        self.internal_routing_loopback_config = ""
        self.route_maps = {}
        self.used_route_maps = set()
        self.ldp_config = ""
        self.vrf_config = ""
        self.network_address = {}
        self.dico_customer_rt = {}
        self.dico_VRF_name = {}
        self.dico_VRF_config_per_link = {}
        self.part_config_str_per_link = {}
        self.all_interface_VRF_config = ""

    def __str__(self):
        """Return a string representation of the router.
        
        Returns:
            str: A string containing the hostname, links, and AS number
        """
        return f"hostname:{self.hostname}\n links:{self.links}\n as_number:{self.AS_number}"

    def cleanup_used_interfaces(self, autonomous_systems: dict[int, AS], all_routers: dict[str, "Router"],
                                connector: Connector):
        """Remove already used interfaces from the available interfaces list.
        
        This method checks all links defined for this router and removes the corresponding
        interfaces from the available interfaces list. It also populates the interface_per_link
        dictionary with the mapping between neighbor hostnames and interfaces.
        
        Args:
            autonomous_systems: Dictionary mapping AS numbers to AS objects
            all_routers: Dictionary mapping hostnames to Router objects
            connector: GNS3 connector object for accessing the GNS3 project
            
        Returns:
            None: Modifies the self.available_interfaces attribute
            
        Raises:
            KeyError: If a link reference is invalid
            Exception: For other unexpected errors during interface cleanup
        """
        for link in self.links:
            if link.get("interface", False):
                interface_to_remove = link["interface"]
                if interface_to_remove in self.available_interfaces:
                    self.available_interfaces.remove(interface_to_remove)
                    self.interface_per_link[link['hostname']] = interface_to_remove
            else:
                try:
                    interface_to_remove = connector.get_used_interface_for_link(self.hostname, link['hostname'])
                    if LINKS_STANDARD[interface_to_remove] in self.available_interfaces:
                        self.available_interfaces.remove(LINKS_STANDARD[interface_to_remove])
                        self.interface_per_link[link['hostname']] = LINKS_STANDARD[interface_to_remove]
                except KeyError as e:
                    print(f"Warning: {e}. Skipping this link.")
                except Exception as e:
                    print(f"Unexpected error during interface cleanup: {self.hostname}->{link['hostname']}: {e}")

    def create_router_if_missing(self, connector: Connector):
        """
        Crée le routeur correspondant dans le projet GNS3 donné si il n'existe pas

        input : Connector au projet GNS3 local
        sorties : changement du projet GNS3
        """
        try:
            connector.get_node(self.hostname)
        except Exception:
            print(f"Node {self.hostname} missing ! Creating node...")
            connector.create_node(self.hostname, "c7200")

    def create_missing_links(self, autonomous_systems: dict[int, AS], all_routers: dict[str, "Router"],
                             connector: Connector):
        """
        Enlève les interfaces déjà utilisées de self.available_interfaces

        entrées :self (méthode), dictionnaire numéro_d'AS:AS, dictionnaire nom_des_routeurs:Router et Connector au projet GNS3 local
        sorties : changement de self.available_interfaces
        """
        for link in self.links:
            if link.get("interface", False):
                interface_1_to_use = link["interface"]
                self.create_link(all_routers, connector, interface_1_to_use, link)
            else:
                interface_1_to_use = self.interface_per_link[link['hostname']]
                self.create_link(all_routers, connector, interface_1_to_use, link)

    def create_link(self, all_routers, connector, interface_1_to_use, link):
        other_link = None
        for other in all_routers[link['hostname']].links:
            if other['hostname'] == self.hostname:
                other_link = other
                break
        if other_link is not None:
            if other_link.get("interface", False):
                interface_2_to_use = other_link["interface"]
            else:
                interface_2_to_use = all_routers[link['hostname']].interface_per_link[self.hostname]
            print(f"1 : {self.hostname} {link['hostname']}")
            connector.create_link_if_it_doesnt_exist(self.hostname, link['hostname'],
                                                     LINKS_STANDARD.index(interface_1_to_use),
                                                     LINKS_STANDARD.index(interface_2_to_use))
        else:
            raise KeyError("Le routeur cible n'a pas de lien dans l'autre sens")

    def set_reserved_interface_data(self, autonomous_systems: dict[int, AS], all_routers: dict[str, "Router"], mode: str):
        my_as = autonomous_systems[self.AS_number]

        for link in self.links:
            neighbor_router = all_routers[link["hostname"]]
            if "ipv4_address" in link:
                if not self.interface_per_link.get(link["hostname"], False):
                    interface_for_link = self.available_interfaces.pop(0)
                else:
                    interface_for_link = self.interface_per_link[link["hostname"]]

                self.interface_per_link[link["hostname"]] = interface_for_link

                ip_address_str = link["ipv4_address"]

                addr, mask = ip_address_str.split("/")

                ip_address = IPv4Address(addr)
                other_link_ip = ip_address + 1

                base_network = int(addr.split(".")[-1]) - 1

                while base_network % 4 != 0:
                    other_link_ip = ip_address - 1
                    base_network -= 1
                base_network = IPv4Address(".".join(addr.split(".")[:-1]) + ".0") + base_network

                self.network_address[link["hostname"]] = [str(base_network).split("/")[0]] + ["255.255.255.253"]
                all_routers[link["hostname"]].network_address[self.hostname] = [str(base_network).split("/")[0]] + ["255.255.255.253"]

                if not self.subnetworks_per_link.get(link["hostname"], False):
                    if link["hostname"] in my_as.hashset_routers:
                        subnet = SubNetwork(IPv4Network(f"{IPv4Address(base_network)}/30", strict=False), 2)
                        self.subnetworks_per_link[link["hostname"]] = subnet
                        all_routers[link["hostname"]].subnetworks_per_link[self.hostname] = subnet
                    else: # todo : test
                        self.passive_interfaces.add(self.interface_per_link[link["hostname"]])
                        picked_transport_interface = SubNetwork(IPv4Network(f"{IPv4Address(my_as.connected_AS_dict[all_routers[link["hostname"]].AS_number][1][self.hostname].split('/')[0])}/30", strict=False), 2)
                        self.subnetworks_per_link[link["hostname"]] = picked_transport_interface
                        all_routers[link["hostname"]].subnetworks_per_link[self.hostname] = picked_transport_interface
                elif link["hostname"] not in my_as.hashset_routers:
                    self.passive_interfaces.add(self.interface_per_link[link["hostname"]])

                if link["hostname"] in all_routers:
                    for other_link in all_routers[link["hostname"]].links:
                        if other_link["hostname"] == self.hostname and "ip_address" not in other_link:
                            all_routers[link["hostname"]].ip_per_link[self.hostname] = other_link_ip

                print(f"ROUTER {self.hostname}, NEIGHBOR {link}, INTERFACE {self.interface_per_link.get(link["hostname"])}, IP ADDRESS : {ip_address}")
                self.ip_per_link[link["hostname"]] = ip_address

                if mode == "cfg":
                    if self.ip_version == 6:
                        # Configuration IPv6
                        extra_config = "\n!\n"
                        if my_as.internal_routing == "OSPF":
                            if not link.get("ospf_cost", False):
                                extra_config = f"ipv6 ospf {NOM_PROCESSUS_IGP_PAR_DEFAUT} area 0\n!\n"
                            else:
                                extra_config = f"ipv6 ospf {NOM_PROCESSUS_IGP_PAR_DEFAUT} area 0\n ipv6 ospf cost {link["ospf_cost"]}\n!\n"
                        elif my_as.internal_routing == "RIP":
                            extra_config = f"ipv6 rip {NOM_PROCESSUS_IGP_PAR_DEFAUT} enable\n!\n"
                        self.config_str_per_link[link[
                            "hostname"]] = f"interface {self.interface_per_link[link["hostname"]]}\n no ip address\n negotiation auto\n ipv6 address {str(ip_address)}/{self.subnetworks_per_link[link["hostname"]].start_of_free_spots * 16}\n ipv6 enable\n {extra_config}"
                    else:
                        # Configuration IPv4
                        extra_config = "\n!\n"
                        if my_as.internal_routing == "OSPF":
                            if not link.get("ospf_cost", False):
                                extra_config = f"ip ospf {NOM_PROCESSUS_IGP_PAR_DEFAUT} area 0\n!\n"
                            else:
                                extra_config = f"ip ospf {NOM_PROCESSUS_IGP_PAR_DEFAUT} area 0\n ip ospf cost {link["ospf_cost"]}\n!\n"
                        elif my_as.internal_routing == "RIP":
                            extra_config = f"ip rip {NOM_PROCESSUS_IGP_PAR_DEFAUT} enable\n!\n"
                        # Pour IPv4, on utilise un masque de sous-réseau au lieu de la notation CIDR
                        mask = "255.255.255.0"  # Masque par défaut, à ajuster selon le réseau
                        self.config_str_per_link[link[
                            "hostname"]] = f"interface {self.interface_per_link[link["hostname"]]}\n no ipv6 address\n negotiation auto\n ip address {str(ip_address)} {mask}\n {extra_config}"
                elif mode == "telnet":
                    extra_config = ""
                    if my_as.internal_routing == "OSPF" and (self.is_provider_edge(autonomous_systems, all_routers) or self.is_provider(autonomous_systems, all_routers)):
                        if not link.get("ospf_cost", False):
                            extra_config = f"ip ospf {NOM_PROCESSUS_IGP_PAR_DEFAUT} area 0\n"
                        else:
                            extra_config = f"ip ospf {NOM_PROCESSUS_IGP_PAR_DEFAUT} area 0\n ip ospf cost {link["ospf_cost"]}\n"
                    elif my_as.internal_routing == "RIP":
                        extra_config = f"ip rip {NOM_PROCESSUS_IGP_PAR_DEFAUT} enable\n"
                    
                    # Configuration LDP
                    ldp_config = ""
                    if autonomous_systems[neighbor_router.AS_number].LDP_activation and autonomous_systems[self.AS_number].LDP_activation:
                        ldp_config += "mpls ip\n"
                

                    mask = str(self.subnetworks_per_link[link["hostname"]].network_address.netmask)
                    self.config_str_per_link[link["hostname"]] = f"interface {self.interface_per_link[link["hostname"]]}\nno shutdown\nno ipv6 address\nip address {str(ip_address)} {mask}\n{extra_config}\n{ldp_config}exit\n"
                    self.config_str_per_link[link["hostname"]] = f"interface {self.interface_per_link[link["hostname"]]}\nno shutdown\nno ipv6 address\nip address {str(ip_address)} {mask}\n{extra_config}\n{ldp_config}\nexit\n"

    def set_interface_configuration_data(self, autonomous_systems: dict[int, AS], all_routers: dict[str, "Router"], mode: str):
        """
        Génère les string de configuration par lien pour le routeur self

        entrées : self (méthode), dictionnaire numéro_d'AS:AS, dictionnaire nom_des_routeurs:Router
        sorties : changement de plusieurs attributs de l'objet, mais surtout de config_str_per_link qui est rempli des string de configuration valides
        """
        my_as = autonomous_systems[self.AS_number]

        for link in self.links:
            neighbor_router = all_routers[link['hostname']]
            
            if not self.interface_per_link.get(link['hostname'], False):
                interface_for_link = self.available_interfaces.pop(0)
            else:
                interface_for_link = self.interface_per_link[link['hostname']]

            self.interface_per_link[link['hostname']] = interface_for_link

            if not self.subnetworks_per_link.get(link['hostname'], False):
                if link['hostname'] in my_as.hashset_routers:
                    # Créer un sous-réseau unique pour ce lien si aucun n'existe déjà
                    if self.hostname < link['hostname']: # Le routeur avec le "nom alphabétiquement inférieur" crée le sous-réseau
                        if self.ip_version == 6:
                            subnet = my_as.ipv6_prefix.next_subnetwork_with_n_routers(2)
                        else:
                            my_as.add_subnet_counter()
                            base_network = my_as.ipv4_prefix.network_address.network_address

                            subnet_size = 4

                            new_network_int = int(base_network) + (my_as.subnet_counter - 1) * subnet_size
                            new_network = IPv4Network(f"{IPv4Address(new_network_int)}/30", strict=False)

                            subnet = SubNetwork(new_network, 2)
                        self.subnetworks_per_link[link['hostname']] = subnet
                        all_routers[link['hostname']].subnetworks_per_link[self.hostname] = subnet
                else:
                    # Traitement pour les liens vers d'autres AS...
                    self.passive_interfaces.add(self.interface_per_link[link['hostname']])
                    if self.ip_version == 6:
                        picked_transport_interface = SubNetwork(my_as.connected_AS_dict[all_routers[link['hostname']].AS_number][1][self.hostname], 2)
                    else:
                        picked_transport_interface = SubNetwork(IPv4Network(my_as.connected_AS_dict[all_routers[link['hostname']].AS_number][1][self.hostname]), 2)
                    self.subnetworks_per_link[link['hostname']] = picked_transport_interface
                    all_routers[link['hostname']].subnetworks_per_link[self.hostname] = picked_transport_interface
            elif link['hostname'] not in my_as.hashset_routers:
                self.passive_interfaces.add(self.interface_per_link[link['hostname']])

            if not self.subnetworks_per_link.get(link['hostname'], False):
                return 0

            if self.ip_version == 6:
                if self.hostname < link['hostname']:
                    router_id = 1
                else:
                    router_id = 2
                ip_address = self.subnetworks_per_link[link['hostname']].get_ip_address_with_router_id(router_id)
            else:
                if self.hostname < link['hostname']:
                    router_id = 1
                else:
                    router_id = 2
                subnet = self.subnetworks_per_link[link['hostname']].network_address
                network_addr = int(subnet.network_address)

                ip_address = IPv4Address(network_addr + router_id)

                self.network_address[link["hostname"]] = [str(subnet).split("/")[0]] + ["255.255.255.253"]
                all_routers[link['hostname']].network_address[self.hostname] = [str(subnet).split("/")[0]] + ["255.255.255.253"]

            print(f"ROUTER {self.hostname}, NEIGHBOR {link}, INTERFACE {self.interface_per_link.get(link['hostname'])}, IP ADDRESS : {ip_address}")
            self.ip_per_link[link['hostname']] = ip_address
            
            if mode == "cfg":
                #todo: LDP and VRF commands
                if self.ip_version == 6: # todo : a revoir
                    # Configuration IPv6
                    extra_config = "\n!\n"
                    if my_as.internal_routing == "OSPF":
                        if not link.get('ospf_cost', False):
                            extra_config = f"ipv6 ospf {NOM_PROCESSUS_IGP_PAR_DEFAUT} area 0\n!\n"
                        else:
                            extra_config = f"ipv6 ospf {NOM_PROCESSUS_IGP_PAR_DEFAUT} area 0\n ipv6 ospf cost {link['ospf_cost']}\n!\n"
                    elif my_as.internal_routing == "RIP":
                        extra_config = f"ipv6 rip {NOM_PROCESSUS_IGP_PAR_DEFAUT} enable\n!\n"
                    self.config_str_per_link[link[
                        'hostname']] = f"interface {self.interface_per_link[link['hostname']]}\n no ip address\n negotiation auto\n ipv6 address {str(ip_address)}/{self.subnetworks_per_link[link['hostname']].start_of_free_spots * 16}\n ipv6 enable\n {extra_config}"
                else:
                    # Configuration IPv4
                    extra_config = "\n!\n"
                    if my_as.internal_routing == "OSPF":
                        if not link.get('ospf_cost', False):
                            extra_config = f"ip ospf {NOM_PROCESSUS_IGP_PAR_DEFAUT} area 0\n!\n"
                        else:
                            extra_config = f"ip ospf {NOM_PROCESSUS_IGP_PAR_DEFAUT} area 0\n ip ospf cost {link['ospf_cost']}\n!\n"
                    elif my_as.internal_routing == "RIP":
                        extra_config = f"ip rip {NOM_PROCESSUS_IGP_PAR_DEFAUT} enable\n!\n"
                    # Pour IPv4, on utilise un masque de sous-réseau au lieu de la notation CIDR
                    mask = "255.255.255.0"  # Masque par défaut, à ajuster selon le réseau
                    self.config_str_per_link[link[
                        'hostname']] = f"interface {self.interface_per_link[link['hostname']]}\n no ipv6 address\n negotiation auto\n ip address {str(ip_address)} {mask}\n {extra_config}"
            elif mode == "telnet":
                if self.ip_version == 6: # todo: a revoir
                    # Configuration IPv6 en mode telnet
                    extra_config = ""
                    if my_as.internal_routing == "OSPF":
                        if not link.get('ospf_cost', False):
                            extra_config = f"ipv6 ospf {NOM_PROCESSUS_IGP_PAR_DEFAUT} area 0\n"
                        else:
                            extra_config = f"ipv6 ospf {NOM_PROCESSUS_IGP_PAR_DEFAUT} area 0\n ipv6 ospf cost {link['ospf_cost']}\n"
                    elif my_as.internal_routing == "RIP":
                        extra_config = f"ipv6 rip {NOM_PROCESSUS_IGP_PAR_DEFAUT} enable\n"
                    self.config_str_per_link[link[
                        'hostname']] = f"interface {self.interface_per_link[link['hostname']]}\n no shutdown\n no ip address\n ipv6 address {str(ip_address)}/{self.subnetworks_per_link[link['hostname']].start_of_free_spots * 16}\n ipv6 enable\n {extra_config} exit\n"
                else:
                    # Configuration IPv4 en mode telnet
                    extra_config = ""
                    if my_as.internal_routing == "OSPF" and (self.is_provider_edge(autonomous_systems, all_routers) or self.is_provider(autonomous_systems, all_routers)):
                        if not link.get('ospf_cost', False):
                            extra_config = f"ip ospf {NOM_PROCESSUS_IGP_PAR_DEFAUT} area 0\n"
                        else:
                            extra_config = f"ip ospf {NOM_PROCESSUS_IGP_PAR_DEFAUT} area 0\n ip ospf cost {link['ospf_cost']}\n"
                    elif my_as.internal_routing == "RIP":
                        extra_config = f"ip rip {NOM_PROCESSUS_IGP_PAR_DEFAUT} enable\n"
                        
                    # Pour IPv4, on utilise un masque de sous-réseau au lieu de la notation CIDR
                    mask = str(self.subnetworks_per_link[link["hostname"]].network_address.netmask)
                    
                    # Configuration LDP
                    ldp_config = ""
                    if autonomous_systems[neighbor_router.AS_number].LDP_activation and autonomous_systems[self.AS_number].LDP_activation:
                        ldp_config += "mpls ip\n"

                    self.config_str_per_link[link["hostname"]] = f"interface {self.interface_per_link[link["hostname"]]}\nno shutdown\nno ipv6 address\nip address {str(ip_address)} {mask}\n{extra_config}\n{ldp_config}\nexit\n"
                    
                    self.part_config_str_per_link[link["hostname"]] = f"no shutdown\nno ipv6 address\nip address {str(ip_address)} {mask}\n{extra_config}\n{ldp_config}\n" 

        return 1
                

    def set_loopback_configuration_data(self, autonomous_systems: dict[int, AS], all_routers: dict[str, "Router"],
                                        mode: str):
        """
        génère la configuration de loopback unique au routeur ou les commandes de l'interface de loopback du routeur en fonction du mode

        entrées: self (méthode), dictionnaire numéro_d'AS:AS, dictionnaire nom_des_routeurs:Router et mode un str valant "cfg" ou "telnet"
        sorties : modifie self.router_id, self.loopback_address
        
        """
        my_as = autonomous_systems[self.AS_number]
        if self.router_id is None:
            self.router_id = my_as.global_router_counter.get_next_router_id()
        if self.loopback_address is None:
            self.loopback_address = my_as.loopback_prefix.get_ip_address_with_router_id(self.router_id)                

        protocol = my_as.internal_routing.lower()
        area_or_enable = " area 0" if my_as.internal_routing == "OSPF" else " enable"

        if mode == "cfg":
            ip_prefix = "ipv6" if self.ip_version == 6 else "ip"
            self.internal_routing_loopback_config = f"{ip_prefix} {protocol} {NOM_PROCESSUS_IGP_PAR_DEFAUT} {area_or_enable}\n!\n"
        elif mode == "telnet":
            if self.ip_version == 6:
                is_provider_edge = f"ipv6 {protocol} {NOM_PROCESSUS_IGP_PAR_DEFAUT}{area_or_enable}\n" if self.is_provider_edge(autonomous_systems, all_routers) or self.is_provider_edge(autonomous_systems, all_routers) else ""
                self.internal_routing_loopback_config = f"interface {STANDARD_LOOPBACK_INTERFACE}\n no ip address\n ipv6 enable\n ipv6 address {self.loopback_address}/128\n{is_provider_edge}"
            else:
                is_provider_edge = f"ip {protocol} {NOM_PROCESSUS_IGP_PAR_DEFAUT}{area_or_enable}\n" if self.is_provider_edge(autonomous_systems, all_routers) or self.is_provider_edge(autonomous_systems, all_routers) else ""
                self.internal_routing_loopback_config = f"interface {STANDARD_LOOPBACK_INTERFACE}\n no ipv6 address\n ip address {self.loopback_address} 255.255.255.255\n{is_provider_edge}"

    def set_bgp_config_data(self, autonomous_systems: dict[int, AS], all_routers: dict[str, "Router"], mode: str):
        """
        Génère le string de configuration bgp du router self

        entrées : self (méthode), dictionnaire numéro_d'AS:AS, dictionnaire nom_des_routeurs:Router
        sorties : changement de plusieurs attributs de l'objet, mais surtout de config_bgp qui contient le string de configuration à la fin de l'exécution de la fonction
        """
        my_as = autonomous_systems[self.AS_number]
        
        for routers in my_as.routers : 
            if all_routers[routers].is_provider_edge(autonomous_systems, all_routers) and routers != self.hostname:
<<<<<<< HEAD
                self.voisins_ibgp.add(routers)
=======
                self.voisins_ibgp.add(routers) 
>>>>>>> c2099247
                
        for link in self.links:
            if all_routers[link['hostname']].AS_number != self.AS_number:
                self.voisins_ebgp[link['hostname']] = all_routers[link['hostname']].AS_number

                
        if mode == "telnet":
            # todo : telnet commands
            if self.hostname != "PE1":

                self.config_bgp = f"""router bgp {self.AS_number}
    bgp router-id {self.router_id}.{self.router_id}.{self.router_id}.{self.router_id}
    """
                config_address_family = ""
                if my_as.ip_version == 6:
                    config_neighbors_ibgp = "address-family ipv6 unicast\n"
                else:
                    config_neighbors_ibgp = "bgp log-neighbor-changes\n"

                for voisin_ibgp in self.voisins_ibgp:
                    remote_ip = all_routers[voisin_ibgp].loopback_address
                    config_neighbors_ibgp += f"""neighbor {remote_ip} remote-as {self.AS_number}    
    neighbor {remote_ip} update-source {STANDARD_LOOPBACK_INTERFACE}
    neighbor {remote_ip} send-community both 
    neighbor {remote_ip} next-hop-self
    """
                    config_address_family += f"""address-family vpnv4 
    neighbor {remote_ip} activate 
    """
                config_neighbors_ebgp = ""
                for voisin_ebgp in self.voisins_ebgp:
                    if self.is_provider_edge(autonomous_systems, all_routers):
                        remote_ip = all_routers[voisin_ebgp].ip_per_link[self.hostname]
                        remote_as = all_routers[voisin_ebgp].AS_number
                        config_address_family += f"""address-family ipv4 vrf {self.dico_VRF_name[(voisin_ebgp,self.hostname)][0]}
    neighbor {remote_ip} remote-as {remote_as}
    neighbor {remote_ip} activate
    redistribute connected
    """
                    else:
                        remote_ip = all_routers[voisin_ebgp].ip_per_link[self.hostname]
                        remote_as = all_routers[voisin_ebgp].AS_number
                        config_neighbors_ebgp += f"""no synchronization
    bgp log-neighbor-changes
    neighbor {remote_ip} remote-as {all_routers[voisin_ebgp].AS_number}
    network {self.network_address[voisin_ebgp][0]} mask {self.network_address[voisin_ebgp][1]}
    """
                    self.config_bgp += config_neighbors_ibgp
                    self.config_bgp += config_neighbors_ebgp
                    self.config_bgp += config_address_family
            else:

                self.config_bgp = f"""router bgp {self.AS_number}
    bgp router-id {self.router_id}.{self.router_id}.{self.router_id}.{self.router_id}
    """
                config_address_family = ""
                if my_as.ip_version == 6:
                    config_neighbors_ibgp = "address-family ipv6 unicast\n"
                else:
                    config_neighbors_ibgp = "bgp log-neighbor-changes\n"

                for voisin_ibgp in self.voisins_ibgp:
                    remote_ip = all_routers[voisin_ibgp].loopback_address
                    config_neighbors_ibgp += f"""neighbor {remote_ip} remote-as {self.AS_number}    
    neighbor {remote_ip} update-source {STANDARD_LOOPBACK_INTERFACE}
    neighbor {remote_ip} send-community both 
    neighbor {remote_ip} next-hop-self
    """
                    config_address_family += f"""address-family vpnv4 
    neighbor {remote_ip} activate
    neighbor {remote_ip} route-reflector-client 
    """
                config_neighbors_ebgp = ""
                for voisin_ebgp in self.voisins_ebgp:
                    if self.is_provider_edge(autonomous_systems, all_routers):
                        remote_ip = all_routers[voisin_ebgp].ip_per_link[self.hostname]
                        remote_as = all_routers[voisin_ebgp].AS_number
                        config_address_family += f"""address-family ipv4 vrf {self.dico_VRF_name[(voisin_ebgp,self.hostname)][0]}
    neighbor {remote_ip} remote-as {remote_as}
    neighbor {remote_ip} activate
    redistribute connected
    """
                    else:
                        remote_ip = all_routers[voisin_ebgp].ip_per_link[self.hostname]
                        remote_as = all_routers[voisin_ebgp].AS_number
                        config_neighbors_ebgp += f"""no synchronization
    bgp log-neighbor-changes
    neighbor {remote_ip} remote-as {all_routers[voisin_ebgp].AS_number}
    network {self.network_address[voisin_ebgp][0]} mask {self.network_address[voisin_ebgp][1]}
    """
                    self.config_bgp += config_neighbors_ibgp
                    self.config_bgp += config_neighbors_ebgp
                    self.config_bgp += config_address_family

        elif mode == "cfg":
            config_address_family = ""
            config_neighbors_ibgp = ""
            for voisin_ibgp in self.voisins_ibgp:
                remote_ip = all_routers[voisin_ibgp].loopback_address
                config_neighbors_ibgp += f"  neighbor {remote_ip} remote-as {self.AS_number}\n  neighbor {remote_ip} update-source {STANDARD_LOOPBACK_INTERFACE}\n"
                config_address_family += f"  neighbor {remote_ip} activate\n  neighbor {remote_ip} send-community\n"
            config_address_family, config_neighbors_ebgp = self.get_ebgp_config(all_routers, config_address_family, my_as)
            config_address_family += f"  network {self.loopback_address}/128\n"
            self.config_bgp = f"""
router bgp {self.AS_number}
 bgp router-id {self.router_id}.{self.router_id}.{self.router_id}.{self.router_id}
 bgp log-neighbor-changes
 no bgp default ipv4-unicast
{config_neighbors_ibgp}{config_neighbors_ebgp}
 !
 address-family ipv4
 exit-address-family
 !
 address-family ipv6
{config_address_family}
 exit-address-family
!
"""

    def get_ebgp_config(self, all_routers, config_address_family, my_as):
        """
        Generate the configuration for eBGP neighbors.
        """
        config_neighbors_ebgp = ""
        for voisin_ebgp in self.voisins_ebgp:
            remote_ip = all_routers[voisin_ebgp].ip_per_link[self.hostname]
            remote_as = all_routers[voisin_ebgp].AS_number
            config_neighbors_ebgp += f"neighbor {remote_ip} remote-as {all_routers[voisin_ebgp].AS_number}\n"  # neighbor {remote_ip} update-source {STANDARD_LOOPBACK_INTERFACE}\n neighbor {remote_ip} ebgp-multihop 2\n"
            config_address_family += f"neighbor {remote_ip} activate\nneighbor {remote_ip} send-community\nneighbor {remote_ip} route-map {my_as.community_data[remote_as]['route_map_in_bgp_name']} in\n"
            if my_as.connected_AS_dict[remote_as][0] != "client":
                config_address_family += f"neighbor {remote_ip} route-map General-OUT out\n"
            self.used_route_maps.add(remote_as)
        return config_address_family, config_neighbors_ebgp

    def update_router_position(self, connector):
        try:
            connector.update_node_position(self.hostname, self.position["x"], self.position["y"])
        except Exception as e:
            print(f"Error updating position for {self.hostname}: {e}")

    def set_ldp_config_data(self, autonomous_systems: dict[int, AS], mode: str):
        if autonomous_systems[self.AS_number].LDP_activation:
            if mode == "telnet":
                self.ldp_config = f"mpls ip\nmpls ldp router-id {STANDARD_LOOPBACK_INTERFACE} force\n"
            elif mode == "cfg":
                self.ldp_config = f"""
mpls ldp router-id {STANDARD_LOOPBACK_INTERFACE} force
mpls ldp address-family ipv4
discovery transport-address {self.loopback_address}
exit
mpls ldp address-family ipv6
discovery transport-address {self.loopback_address}
exit
"""
            
    def is_provider_edge(self, autonomous_systems: dict[int, AS], all_routers: dict[str, "Router"]):
        connected_with_another_as = False
        for link in self.links:
            if self.AS_number != all_routers[link['hostname']].AS_number:
                connected_with_another_as = True
                break
        return autonomous_systems[self.AS_number].LDP_activation and connected_with_another_as
    
    def is_provider(self, autonomous_systems: dict[int, AS], all_routers: dict[str, "Router"]):
        connected_with_routers_LDP = True
        for link in self.links:
            if self.AS_number != all_routers[link['hostname']].AS_number:
                connected_with_routers_LDP = False
                break
        return autonomous_systems[self.AS_number].LDP_activation and connected_with_routers_LDP
                
    def is_other(self, autonomous_systems: dict[int, AS], all_routers: dict[str, "Router"]):
        return not self.is_provider_edge(autonomous_systems, all_routers) and not self.is_provider(autonomous_systems, all_routers)
    
    def set_vrf_processus(self, autonomous_systems: dict[int, AS], all_routers: dict[str, "Router"]):
        global VRF_PROCESSUS
        global LAST_ID_RD
        
        if self.is_provider_edge(autonomous_systems, all_routers):
            for link in self.links:
                neighbor_router = all_routers[link["hostname"]]
<<<<<<< HEAD
                if self.AS_number != neighbor_router.AS_number:
                    if VRF_PROCESSUS.get(f"VRF_{self.interface_per_link[link["hostname"]]}_{self.hostname}") is None:

                        VRF_PROCESSUS[(f"VRF_{self.interface_per_link[link["hostname"]]}_{self.hostname}", f"{neighbor_router.AS_number}:1", f"{neighbor_router.AS_number}:{LAST_ID_RD}")] = (link["hostname"], self.hostname)
                        self.dico_VRF_name[(link["hostname"], self.hostname)] = (f"VRF_{self.interface_per_link[link["hostname"]]}_{self.hostname}", f"{neighbor_router.AS_number}:1", f"{neighbor_router.AS_number}:{LAST_ID_RD}")
                        LAST_ID_RD += 1
                    else:
                        self.dico_VRF_name[(link["hostname"], self.hostname)] = (f"VRF_{self.interface_per_link[link["hostname"]]}_{self.hostname}", f"{neighbor_router.AS_number}:1", f"{neighbor_router.AS_number}:{LAST_ID_RD}")
                    
=======
                if (neighbor_router.VPN_family is None) or (self.AS_number == neighbor_router.AS_number):
                    continue
                VRF_name = f"VRF_{self.interface_per_link[link["hostname"]]}_{self.hostname}"
                RT = ""
                RD = f"rd {neighbor_router.AS_number}:{LAST_ID_RD}\n"
                for number in neighbor_router.VPN_family:
                    RT += f"route-target import {neighbor_router.AS_number}:{number}\nroute-target export {neighbor_router.AS_number}:{number}\n"
                if VRF_PROCESSUS.get((VRF_name, RT, RD)) is None:
                    VRF_PROCESSUS[(VRF_name, RT, RD)] = (link["hostname"], self.hostname)
                    print(link["hostname"])
                    print(self.hostname)
                    self.dico_VRF_name[(link["hostname"], self.hostname)] = (VRF_name, RT, RD)
                    LAST_ID_RD += 1
                else:
                    self.dico_VRF_name[(link["hostname"], self.hostname)] = (VRF_name, RT, RD)
>>>>>>> c2099247

    def set_vrf_config_data(self, autonomous_systems: dict[int, AS], all_routers: dict[str, "Router"], mode: str):
        self.set_vrf_processus(autonomous_systems, all_routers)
        if mode == "telnet":
            if self.dico_VRF_name != {}:
                for (CE, PE), (VRF_name, RT, RD) in self.dico_VRF_name.items():
                    self.vrf_config += f"ip vrf {VRF_name}\n{RD}\n{RT}\n"
    
    def interface_vrf_config_data(self, autonomous_systems: dict[int, AS], all_routers: dict[str, "Router"]):
        # Configuration VRF au niveau des interfaces
        for link in self.links:
            print(link["hostname"])
            print(self.hostname)
            print(all_routers[link["hostname"]].VPN_family)
            print("\n")
            neighbor_hostname = link["hostname"]
            neighbor_router = all_routers[neighbor_hostname]
            if self.is_provider_edge(autonomous_systems, all_routers):
                if self.AS_number != neighbor_router.AS_number:
                    if self.dico_VRF_config_per_link.get(neighbor_hostname) is None:
                        self.dico_VRF_config_per_link[neighbor_hostname] = f"ip vrf forwarding {self.dico_VRF_name[(link["hostname"] ,self.hostname)][0]}\n"
                    else:
                        self.dico_VRF_config_per_link[neighbor_hostname] += f"ip vrf forwarding {self.dico_VRF_name[(link["hostname"] ,self.hostname)][0]}\n"
    
    def set_all_interface_vrf_config(self, autonomous_systems: dict[int, AS], all_routers: dict[str, "Router"], mode: str):
        self.interface_vrf_config_data(autonomous_systems, all_routers)
        if mode == "telnet":
            if self.dico_VRF_config_per_link != {}:
                for hostname, config in self.dico_VRF_config_per_link.items():
                    copy = self.part_config_str_per_link[hostname]
                    self.all_interface_VRF_config += f"interface {self.interface_per_link[hostname]}\n{config}\n{copy}exit\n"
                    
        <|MERGE_RESOLUTION|>--- conflicted
+++ resolved
@@ -437,11 +437,7 @@
         
         for routers in my_as.routers : 
             if all_routers[routers].is_provider_edge(autonomous_systems, all_routers) and routers != self.hostname:
-<<<<<<< HEAD
                 self.voisins_ibgp.add(routers)
-=======
-                self.voisins_ibgp.add(routers) 
->>>>>>> c2099247
                 
         for link in self.links:
             if all_routers[link['hostname']].AS_number != self.AS_number:
@@ -623,17 +619,6 @@
         if self.is_provider_edge(autonomous_systems, all_routers):
             for link in self.links:
                 neighbor_router = all_routers[link["hostname"]]
-<<<<<<< HEAD
-                if self.AS_number != neighbor_router.AS_number:
-                    if VRF_PROCESSUS.get(f"VRF_{self.interface_per_link[link["hostname"]]}_{self.hostname}") is None:
-
-                        VRF_PROCESSUS[(f"VRF_{self.interface_per_link[link["hostname"]]}_{self.hostname}", f"{neighbor_router.AS_number}:1", f"{neighbor_router.AS_number}:{LAST_ID_RD}")] = (link["hostname"], self.hostname)
-                        self.dico_VRF_name[(link["hostname"], self.hostname)] = (f"VRF_{self.interface_per_link[link["hostname"]]}_{self.hostname}", f"{neighbor_router.AS_number}:1", f"{neighbor_router.AS_number}:{LAST_ID_RD}")
-                        LAST_ID_RD += 1
-                    else:
-                        self.dico_VRF_name[(link["hostname"], self.hostname)] = (f"VRF_{self.interface_per_link[link["hostname"]]}_{self.hostname}", f"{neighbor_router.AS_number}:1", f"{neighbor_router.AS_number}:{LAST_ID_RD}")
-                    
-=======
                 if (neighbor_router.VPN_family is None) or (self.AS_number == neighbor_router.AS_number):
                     continue
                 VRF_name = f"VRF_{self.interface_per_link[link["hostname"]]}_{self.hostname}"
@@ -649,7 +634,6 @@
                     LAST_ID_RD += 1
                 else:
                     self.dico_VRF_name[(link["hostname"], self.hostname)] = (VRF_name, RT, RD)
->>>>>>> c2099247
 
     def set_vrf_config_data(self, autonomous_systems: dict[int, AS], all_routers: dict[str, "Router"], mode: str):
         self.set_vrf_processus(autonomous_systems, all_routers)
