"""Router module for network configuration.

This module provides the Router class which represents a network router in a simulated environment.
It handles router configuration, interface management, link creation, and protocol configuration
including BGP, OSPF, RIP, LDP, and VRF.

The Router class supports both IPv4 and IPv6 addressing schemes and can generate configuration
strings for different deployment modes (configuration file or telnet commands).

The module interacts with GNS3 through the Connector class to create and configure
routers in a simulated network environment.
"""

from GNS3 import Connector
from autonomous_system import AS
from network import SubNetwork
from writer import LINKS_STANDARD, NOM_PROCESSUS_IGP_PAR_DEFAUT, STANDARD_LOOPBACK_INTERFACE, IDLE_VRF_PROCESSUS
from ipaddress import IPv6Address, IPv4Address, IPv6Network, IPv4Network
VRF_PROCESSUS = {}
LAST_ID_RD = 1


class Router:
    def __init__(self, hostname: str, links, AS_number: int, position=None, ip_version: int = 6):
        """Initialize a Router object with the given parameters.
        
        Args:
            hostname: The hostname of the router
            links: List of links to other routers
            AS_number: The Autonomous System number this router belongs to
            position: Dictionary with x,y coordinates for GNS3 visualization
            ip_version: IP version to use (4 or 6, defaults to 6)
        """
        self.hostname = hostname
        self.links = links
        self.AS_number = AS_number
        self.ip_version = ip_version
        self.passive_interfaces = set()
        self.loopback_interfaces = set()
        self.counter_loopback_interfaces = 0
        self.router_id = None
        self.subnetworks_per_link = {}
        self.loopback_subnetworks_per_link = {}
        self.ip_per_link = {}
        self.loopback_ip_per_link = {}
        self.interface_per_link = {}
        self.loopback_interface_per_link = {}
        self.config_str_per_link = {}
        self.loopback_config_str_per_link = {}
        self.voisins_ebgp = {}
        self.voisins_ibgp = set()
        self.available_interfaces = [LINKS_STANDARD[i] for i in range(len(LINKS_STANDARD))]
        self.config_bgp = "!"
        self.position = position if position else {"x": 0, "y": 0}
        self.loopback_address = None
        self.internal_routing_loopback_config = ""
        self.route_maps = {}
        self.used_route_maps = set()
        self.ldp_config = ""
        self.vrf_config = ""
        self.network_address = {}
        self.dico_VRF_name = {}
        self.dico_VRF_config_per_link = {}
        self.part_config_str_per_link = {}
        self.all_interface_VRF_config = ""

    def __str__(self):
        """Return a string representation of the router.
        
        Returns:
            str: A string containing the hostname, links, and AS number
        """
        return f"hostname:{self.hostname}\n links:{self.links}\n as_number:{self.AS_number}"

    def cleanup_used_interfaces(self, autonomous_systems: dict[int, AS], all_routers: dict[str, "Router"],
                                connector: Connector):
        """Remove already used interfaces from the available interfaces list.
        
        This method checks all links defined for this router and removes the corresponding
        interfaces from the available interfaces list. It also populates the interface_per_link
        dictionary with the mapping between neighbor hostnames and interfaces.
        
        Args:
            autonomous_systems: Dictionary mapping AS numbers to AS objects
            all_routers: Dictionary mapping hostnames to Router objects
            connector: GNS3 connector object for accessing the GNS3 project
            
        Returns:
            None: Modifies the self.available_interfaces attribute
            
        Raises:
            KeyError: If a link reference is invalid
            Exception: For other unexpected errors during interface cleanup
        """
        for link in self.links:
            if link.get("interface", False):
                interface_to_remove = link["interface"]
                if interface_to_remove in self.available_interfaces:
                    self.available_interfaces.remove(interface_to_remove)
                    self.interface_per_link[link['hostname']] = interface_to_remove
            else:
                try:
                    interface_to_remove = connector.get_used_interface_for_link(self.hostname, link['hostname'])
                    if LINKS_STANDARD[interface_to_remove] in self.available_interfaces:
                        self.available_interfaces.remove(LINKS_STANDARD[interface_to_remove])
                        self.interface_per_link[link['hostname']] = LINKS_STANDARD[interface_to_remove]
                except KeyError as e:
                    print(f"Warning: {e}. Skipping this link.")
                except Exception as e:
                    print(f"Unexpected error during interface cleanup: {self.hostname}->{link['hostname']}: {e}")

    def create_router_if_missing(self, connector: Connector):
        """
        Crée le routeur correspondant dans le projet GNS3 donné si il n'existe pas

        input : Connector au projet GNS3 local
        sorties : changement du projet GNS3
        """
        try:
            connector.get_node(self.hostname)
        except Exception:
            print(f"Node {self.hostname} missing ! Creating node...")
            connector.create_node(self.hostname, "c7200")

    def create_missing_links(self, autonomous_systems: dict[int, AS], all_routers: dict[str, "Router"],
                             connector: Connector):
        """
        Enlève les interfaces déjà utilisées de self.available_interfaces

        entrées :self (méthode), dictionnaire numéro_d'AS:AS, dictionnaire nom_des_routeurs:Router et Connector au projet GNS3 local
        sorties : changement de self.available_interfaces
        """
        for link in self.links:
            if link.get("interface", False):
                interface_1_to_use = link["interface"]
                self.create_link(all_routers, connector, interface_1_to_use, link)
            else:
                interface_1_to_use = self.interface_per_link[link['hostname']]
                self.create_link(all_routers, connector, interface_1_to_use, link)

    def create_link(self, all_routers, connector, interface_1_to_use, link):
        other_link = None
        for other in all_routers[link['hostname']].links:
            if other['hostname'] == self.hostname:
                other_link = other
                break
        if other_link is not None:
            if other_link.get("interface", False):
                interface_2_to_use = other_link["interface"]
            else:
                interface_2_to_use = all_routers[link['hostname']].interface_per_link[self.hostname]
            print(f"1 : {self.hostname} {link['hostname']}")
            connector.create_link_if_it_doesnt_exist(self.hostname, link['hostname'],
                                                     LINKS_STANDARD.index(interface_1_to_use),
                                                     LINKS_STANDARD.index(interface_2_to_use))
        else:
            raise KeyError("Le routeur cible n'a pas de lien dans l'autre sens")

    def set_reserved_interface_data(self, autonomous_systems: dict[int, AS], all_routers: dict[str, "Router"], mode: str):
        my_as = autonomous_systems[self.AS_number]

        for link in self.links:
            neighbor_router = all_routers[link["hostname"]]
            if "ipv4_address" in link:
                if not self.interface_per_link.get(link["hostname"], False):
                    interface_for_link = self.available_interfaces.pop(0)
                else:
                    interface_for_link = self.interface_per_link[link["hostname"]]

                self.interface_per_link[link["hostname"]] = interface_for_link

                ip_address_str = link["ipv4_address"]

                addr, mask = ip_address_str.split("/")

                ip_address = IPv4Address(addr)
                other_link_ip = ip_address + 1

                base_network = int(addr.split(".")[-1]) - 1

                while base_network % 4 != 0:
                    other_link_ip = ip_address - 1
                    base_network -= 1
                base_network = IPv4Address(".".join(addr.split(".")[:-1]) + ".0") + base_network

                self.network_address[link["hostname"]] = [str(base_network).split("/")[0]] + ["255.255.255.253"]
                all_routers[link["hostname"]].network_address[self.hostname] = [str(base_network).split("/")[0]] + ["255.255.255.253"]

                if not self.subnetworks_per_link.get(link["hostname"], False):
                    if link["hostname"] in my_as.hashset_routers:
                        subnet = SubNetwork(IPv4Network(f"{IPv4Address(base_network)}/30", strict=False), 2)
                        self.subnetworks_per_link[link["hostname"]] = subnet
                        all_routers[link["hostname"]].subnetworks_per_link[self.hostname] = subnet
                    else: # todo : test
                        self.passive_interfaces.add(self.interface_per_link[link["hostname"]])
                        picked_transport_interface = SubNetwork(IPv4Network(f"{IPv4Address(my_as.connected_AS_dict[all_routers[link["hostname"]].AS_number][1][self.hostname].split('/')[0])}/30", strict=False), 2)
                        self.subnetworks_per_link[link["hostname"]] = picked_transport_interface
                        all_routers[link["hostname"]].subnetworks_per_link[self.hostname] = picked_transport_interface
                elif link["hostname"] not in my_as.hashset_routers:
                    self.passive_interfaces.add(self.interface_per_link[link["hostname"]])

                if link["hostname"] in all_routers:
                    for other_link in all_routers[link["hostname"]].links:
                        if other_link["hostname"] == self.hostname and "ip_address" not in other_link:
                            all_routers[link["hostname"]].ip_per_link[self.hostname] = other_link_ip

                print(f"ROUTER {self.hostname}, NEIGHBOR {link}, INTERFACE {self.interface_per_link.get(link["hostname"])}, IP ADDRESS : {ip_address}")
                self.ip_per_link[link["hostname"]] = ip_address

                if mode == "cfg":
                    if self.ip_version == 6:
                        # Configuration IPv6
                        extra_config = "\n!\n"
                        if my_as.internal_routing == "OSPF":
                            if not link.get("ospf_cost", False):
                                extra_config = f"ipv6 ospf {NOM_PROCESSUS_IGP_PAR_DEFAUT} area 0\n!\n"
                            else:
                                extra_config = f"ipv6 ospf {NOM_PROCESSUS_IGP_PAR_DEFAUT} area 0\n ipv6 ospf cost {link["ospf_cost"]}\n!\n"
                        elif my_as.internal_routing == "RIP":
                            extra_config = f"ipv6 rip {NOM_PROCESSUS_IGP_PAR_DEFAUT} enable\n!\n"
                        self.config_str_per_link[link[
                            "hostname"]] = f"interface {self.interface_per_link[link["hostname"]]}\n no ip address\n negotiation auto\n ipv6 address {str(ip_address)}/{self.subnetworks_per_link[link["hostname"]].start_of_free_spots * 16}\n ipv6 enable\n {extra_config}"
                    else:
                        # Configuration IPv4
                        extra_config = "\n!\n"
                        if my_as.internal_routing == "OSPF":
                            if not link.get("ospf_cost", False):
                                extra_config = f"ip ospf {NOM_PROCESSUS_IGP_PAR_DEFAUT} area 0\n!\n"
                            else:
                                extra_config = f"ip ospf {NOM_PROCESSUS_IGP_PAR_DEFAUT} area 0\n ip ospf cost {link["ospf_cost"]}\n!\n"
                        elif my_as.internal_routing == "RIP":
                            extra_config = f"ip rip {NOM_PROCESSUS_IGP_PAR_DEFAUT} enable\n!\n"
                        # Pour IPv4, on utilise un masque de sous-réseau au lieu de la notation CIDR
                        mask = "255.255.255.0"  # Masque par défaut, à ajuster selon le réseau
                        self.config_str_per_link[link[
                            "hostname"]] = f"interface {self.interface_per_link[link["hostname"]]}\n no ipv6 address\n negotiation auto\n ip address {str(ip_address)} {mask}\n {extra_config}"
                elif mode == "telnet":
                    extra_config = ""
                    if my_as.internal_routing == "OSPF" and (self.is_provider_edge(autonomous_systems, all_routers) or self.is_provider(autonomous_systems, all_routers)):
                        if not link.get("ospf_cost", False):
                            extra_config = f"ip ospf {NOM_PROCESSUS_IGP_PAR_DEFAUT} area 0\n"
                        else:
                            extra_config = f"ip ospf {NOM_PROCESSUS_IGP_PAR_DEFAUT} area 0\n ip ospf cost {link["ospf_cost"]}\n"
                    elif my_as.internal_routing == "RIP":
                        extra_config = f"ip rip {NOM_PROCESSUS_IGP_PAR_DEFAUT} enable\n"
                    
                    # Configuration LDP
                    ldp_config = ""
                    if autonomous_systems[neighbor_router.AS_number].LDP_activation and autonomous_systems[self.AS_number].LDP_activation:
                        ldp_config += "mpls ip\n"
                

                    mask = str(self.subnetworks_per_link[link["hostname"]].network_address.netmask)
                    self.config_str_per_link[link["hostname"]] = f"interface {self.interface_per_link[link["hostname"]]}\nno shutdown\nno ipv6 address\nip address {str(ip_address)} {mask}\n{extra_config}\n{ldp_config}exit\n"
                    self.config_str_per_link[link["hostname"]] = f"interface {self.interface_per_link[link["hostname"]]}\nno shutdown\nno ipv6 address\nip address {str(ip_address)} {mask}\n{extra_config}\n{ldp_config}\nexit\n"

    def set_interface_configuration_data(self, autonomous_systems: dict[int, AS], all_routers: dict[str, "Router"], mode: str):
        """
        Génère les string de configuration par lien pour le routeur self

        entrées : self (méthode), dictionnaire numéro_d'AS:AS, dictionnaire nom_des_routeurs:Router
        sorties : changement de plusieurs attributs de l'objet, mais surtout de config_str_per_link qui est rempli des string de configuration valides
        """
        my_as = autonomous_systems[self.AS_number]

        for link in self.links:
            neighbor_router = all_routers[link['hostname']]
            
            if not self.interface_per_link.get(link['hostname'], False):
                interface_for_link = self.available_interfaces.pop(0)
            else:
                interface_for_link = self.interface_per_link[link['hostname']]

            self.interface_per_link[link['hostname']] = interface_for_link

            if not self.subnetworks_per_link.get(link['hostname'], False):
                if link['hostname'] in my_as.hashset_routers:
                    # Créer un sous-réseau unique pour ce lien si aucun n'existe déjà
                    if self.hostname < link['hostname']: # Le routeur avec le "nom alphabétiquement inférieur" crée le sous-réseau
                        if self.ip_version == 6:
                            subnet = my_as.ipv6_prefix.next_subnetwork_with_n_routers(2)
                        else:
                            my_as.add_subnet_counter()
                            base_network = my_as.ipv4_prefix.network_address.network_address

                            subnet_size = 4

                            new_network_int = int(base_network) + (my_as.subnet_counter - 1) * subnet_size
                            new_network = IPv4Network(f"{IPv4Address(new_network_int)}/30", strict=False)

                            subnet = SubNetwork(new_network, 2)
                        self.subnetworks_per_link[link['hostname']] = subnet
                        all_routers[link['hostname']].subnetworks_per_link[self.hostname] = subnet
                else:
                    # Traitement pour les liens vers d'autres AS...
                    self.passive_interfaces.add(self.interface_per_link[link['hostname']])
                    if self.ip_version == 6:
                        picked_transport_interface = SubNetwork(my_as.connected_AS_dict[all_routers[link['hostname']].AS_number][1][self.hostname], 2)
                    else:
                        picked_transport_interface = SubNetwork(IPv4Network(my_as.connected_AS_dict[all_routers[link['hostname']].AS_number][1][self.hostname]), 2)
                    self.subnetworks_per_link[link['hostname']] = picked_transport_interface
                    all_routers[link['hostname']].subnetworks_per_link[self.hostname] = picked_transport_interface
            elif link['hostname'] not in my_as.hashset_routers:
                self.passive_interfaces.add(self.interface_per_link[link['hostname']])

            if not self.subnetworks_per_link.get(link['hostname'], False):
                return 0

            if self.ip_version == 6:
                if self.hostname < link['hostname']:
                    router_id = 1
                else:
                    router_id = 2
                ip_address = self.subnetworks_per_link[link['hostname']].get_ip_address_with_router_id(router_id)
            else:
                if self.hostname < link['hostname']:
                    router_id = 1
                else:
                    router_id = 2
                subnet = self.subnetworks_per_link[link['hostname']].network_address
                network_addr = int(subnet.network_address)

                ip_address = IPv4Address(network_addr + router_id)

                self.network_address[link["hostname"]] = [str(subnet).split("/")[0]] + ["255.255.255.253"]
                all_routers[link['hostname']].network_address[self.hostname] = [str(subnet).split("/")[0]] + ["255.255.255.253"]

            print(f"ROUTER {self.hostname}, NEIGHBOR {link}, INTERFACE {self.interface_per_link.get(link['hostname'])}, IP ADDRESS : {ip_address}")
            self.ip_per_link[link['hostname']] = ip_address
            
            if mode == "cfg":
                #todo: LDP and VRF commands
                if self.ip_version == 6: # todo : a revoir
                    # Configuration IPv6
                    extra_config = "\n!\n"
                    if my_as.internal_routing == "OSPF":
                        if not link.get('ospf_cost', False):
                            extra_config = f"ipv6 ospf {NOM_PROCESSUS_IGP_PAR_DEFAUT} area 0\n!\n"
                        else:
                            extra_config = f"ipv6 ospf {NOM_PROCESSUS_IGP_PAR_DEFAUT} area 0\n ipv6 ospf cost {link['ospf_cost']}\n!\n"
                    elif my_as.internal_routing == "RIP":
                        extra_config = f"ipv6 rip {NOM_PROCESSUS_IGP_PAR_DEFAUT} enable\n!\n"
                    self.config_str_per_link[link[
                        'hostname']] = f"interface {self.interface_per_link[link['hostname']]}\n no ip address\n negotiation auto\n ipv6 address {str(ip_address)}/{self.subnetworks_per_link[link['hostname']].start_of_free_spots * 16}\n ipv6 enable\n {extra_config}"
                else:
                    # Configuration IPv4
                    extra_config = "\n!\n"
                    if my_as.internal_routing == "OSPF":
                        if not link.get('ospf_cost', False):
                            extra_config = f"ip ospf {NOM_PROCESSUS_IGP_PAR_DEFAUT} area 0\n!\n"
                        else:
                            extra_config = f"ip ospf {NOM_PROCESSUS_IGP_PAR_DEFAUT} area 0\n ip ospf cost {link['ospf_cost']}\n!\n"
                    elif my_as.internal_routing == "RIP":
                        extra_config = f"ip rip {NOM_PROCESSUS_IGP_PAR_DEFAUT} enable\n!\n"
                    # Pour IPv4, on utilise un masque de sous-réseau au lieu de la notation CIDR
                    mask = "255.255.255.0"  # Masque par défaut, à ajuster selon le réseau
                    self.config_str_per_link[link[
                        'hostname']] = f"interface {self.interface_per_link[link['hostname']]}\n no ipv6 address\n negotiation auto\n ip address {str(ip_address)} {mask}\n {extra_config}"
            elif mode == "telnet":
                if self.ip_version == 6: # todo: a revoir
                    # Configuration IPv6 en mode telnet
                    extra_config = ""
                    if my_as.internal_routing == "OSPF":
                        if not link.get('ospf_cost', False):
                            extra_config = f"ipv6 ospf {NOM_PROCESSUS_IGP_PAR_DEFAUT} area 0\n"
                        else:
                            extra_config = f"ipv6 ospf {NOM_PROCESSUS_IGP_PAR_DEFAUT} area 0\n ipv6 ospf cost {link['ospf_cost']}\n"
                    elif my_as.internal_routing == "RIP":
                        extra_config = f"ipv6 rip {NOM_PROCESSUS_IGP_PAR_DEFAUT} enable\n"
                    self.config_str_per_link[link[
                        'hostname']] = f"interface {self.interface_per_link[link['hostname']]}\n no shutdown\n no ip address\n ipv6 address {str(ip_address)}/{self.subnetworks_per_link[link['hostname']].start_of_free_spots * 16}\n ipv6 enable\n {extra_config} exit\n"
                else:
                    # Configuration IPv4 en mode telnet
                    extra_config = ""
                    if my_as.internal_routing == "OSPF" and (self.is_provider_edge(autonomous_systems, all_routers) or self.is_provider(autonomous_systems, all_routers)):
                        if not link.get('ospf_cost', False):
                            extra_config = f"ip ospf {NOM_PROCESSUS_IGP_PAR_DEFAUT} area 0\n"
                        else:
                            extra_config = f"ip ospf {NOM_PROCESSUS_IGP_PAR_DEFAUT} area 0\n ip ospf cost {link['ospf_cost']}\n"
                    elif my_as.internal_routing == "RIP":
                        extra_config = f"ip rip {NOM_PROCESSUS_IGP_PAR_DEFAUT} enable\n"
                        
                    # Pour IPv4, on utilise un masque de sous-réseau au lieu de la notation CIDR
                    mask = str(self.subnetworks_per_link[link["hostname"]].network_address.netmask)
                    
                    # Configuration LDP
                    ldp_config = ""
                    if autonomous_systems[neighbor_router.AS_number].LDP_activation and autonomous_systems[self.AS_number].LDP_activation:
                        ldp_config += "mpls ip\n"

                    self.config_str_per_link[link["hostname"]] = f"interface {self.interface_per_link[link["hostname"]]}\nno shutdown\nno ipv6 address\nip address {str(ip_address)} {mask}\n{extra_config}\n{ldp_config}\nexit\n"
                    
                    self.part_config_str_per_link[link["hostname"]] = f"no shutdown\nno ipv6 address\nip address {str(ip_address)} {mask}\n{extra_config}\n{ldp_config}\n" 

        return 1
                

    def set_loopback_configuration_data(self, autonomous_systems: dict[int, AS], all_routers: dict[str, "Router"],
                                        mode: str):
        """
        génère la configuration de loopback unique au routeur ou les commandes de l'interface de loopback du routeur en fonction du mode

        entrées: self (méthode), dictionnaire numéro_d'AS:AS, dictionnaire nom_des_routeurs:Router et mode un str valant "cfg" ou "telnet"
        sorties : modifie self.router_id, self.loopback_address
        
        """
        my_as = autonomous_systems[self.AS_number]
        if self.router_id is None:
            self.router_id = my_as.global_router_counter.get_next_router_id()
        if self.loopback_address is None:
            self.loopback_address = my_as.loopback_prefix.get_ip_address_with_router_id(self.router_id)                

        protocol = my_as.internal_routing.lower()
        area_or_enable = " area 0" if my_as.internal_routing == "OSPF" else " enable"

        if mode == "cfg":
            ip_prefix = "ipv6" if self.ip_version == 6 else "ip"
            self.internal_routing_loopback_config = f"{ip_prefix} {protocol} {NOM_PROCESSUS_IGP_PAR_DEFAUT} {area_or_enable}\n!\n"
        elif mode == "telnet":
            if self.ip_version == 6:
                is_provider_edge = f"ipv6 {protocol} {NOM_PROCESSUS_IGP_PAR_DEFAUT}{area_or_enable}\n" if self.is_provider_edge(autonomous_systems, all_routers) or self.is_provider_edge(autonomous_systems, all_routers) else ""
                self.internal_routing_loopback_config = f"interface {STANDARD_LOOPBACK_INTERFACE}\n no ip address\n ipv6 enable\n ipv6 address {self.loopback_address}/128\n{is_provider_edge}"
            else:
                is_provider_edge = f"ip {protocol} {NOM_PROCESSUS_IGP_PAR_DEFAUT}{area_or_enable}\n" if self.is_provider_edge(autonomous_systems, all_routers) or self.is_provider_edge(autonomous_systems, all_routers) else ""
                self.internal_routing_loopback_config = f"interface {STANDARD_LOOPBACK_INTERFACE}\n no ipv6 address\n ip address {self.loopback_address} 255.255.255.255\n{is_provider_edge}"

    def set_bgp_config_data(self, autonomous_systems: dict[int, AS], all_routers: dict[str, "Router"], mode: str):
        """
        Génère le string de configuration bgp du router self

        entrées : self (méthode), dictionnaire numéro_d'AS:AS, dictionnaire nom_des_routeurs:Router
        sorties : changement de plusieurs attributs de l'objet, mais surtout de config_bgp qui contient le string de configuration à la fin de l'exécution de la fonction
        """
        my_as = autonomous_systems[self.AS_number]
        
        for routers in my_as.routers : 
            if all_routers[routers].is_provider_edge(autonomous_systems, all_routers) and routers != self.hostname:
                self.voisins_ibgp.add(routers)
                
        for link in self.links:
            if all_routers[link['hostname']].AS_number != self.AS_number:
                self.voisins_ebgp[link['hostname']] = all_routers[link['hostname']].AS_number

                
        if mode == "telnet":
            # todo : telnet commands
            if self.hostname != "PE1":

                self.config_bgp = f"""router bgp {self.AS_number}
    bgp router-id {self.router_id}.{self.router_id}.{self.router_id}.{self.router_id}
    """
                config_address_family = ""
                if my_as.ip_version == 6:
                    config_neighbors_ibgp = "address-family ipv6 unicast\n"
                else:
                    config_neighbors_ibgp = "bgp log-neighbor-changes\n"

                for voisin_ibgp in self.voisins_ibgp:
                    remote_ip = all_routers[voisin_ibgp].loopback_address
                    config_neighbors_ibgp += f"""neighbor {remote_ip} remote-as {self.AS_number}    
    neighbor {remote_ip} update-source {STANDARD_LOOPBACK_INTERFACE}
    neighbor {remote_ip} send-community both 
    neighbor {remote_ip} next-hop-self
    """
                    config_address_family += f"""address-family vpnv4 
    neighbor {remote_ip} activate 
    """
                config_neighbors_ebgp = ""
                for voisin_ebgp in self.voisins_ebgp:
                    if self.is_provider_edge(autonomous_systems, all_routers):
                        remote_ip = all_routers[voisin_ebgp].ip_per_link[self.hostname]
                        remote_as = all_routers[voisin_ebgp].AS_number
                        config_address_family += f"""address-family ipv4 vrf {self.dico_VRF_name[(voisin_ebgp,self.hostname)][0]}
    neighbor {remote_ip} remote-as {remote_as}
    neighbor {remote_ip} activate
    redistribute connected
    """
                    else:
                        remote_ip = all_routers[voisin_ebgp].ip_per_link[self.hostname]
                        remote_as = all_routers[voisin_ebgp].AS_number
                        config_neighbors_ebgp += f"""no synchronization
    bgp log-neighbor-changes
    neighbor {remote_ip} remote-as {all_routers[voisin_ebgp].AS_number}
    network {self.network_address[voisin_ebgp][0]} mask {self.network_address[voisin_ebgp][1]}
    """
                    self.config_bgp += config_neighbors_ibgp
                    self.config_bgp += config_neighbors_ebgp
                    self.config_bgp += config_address_family
            else:

<<<<<<< HEAD
            for voisin_ibgp in self.voisins_ibgp:
                remote_ip = all_routers[voisin_ibgp].loopback_address
                config_neighbors_ibgp += f"""neighbor {remote_ip} remote-as {self.AS_number}    
neighbor {remote_ip} update-source {STANDARD_LOOPBACK_INTERFACE}
neighbor {remote_ip} send-community extended 
neighbor {remote_ip} activate
"""
                config_address_family += f"""address-family vpnv4 
neighbor {remote_ip} activate 
neighbor {remote_ip} send-community extended 
"""
            config_neighbors_ebgp = ""
            for voisin_ebgp in self.voisins_ebgp:
                if self.is_provider_edge(autonomous_systems, all_routers):
                    remote_ip = all_routers[voisin_ebgp].ip_per_link[self.hostname]
                    remote_as = all_routers[voisin_ebgp].AS_number
                    config_address_family += f"""address-family ipv4 vrf {self.dico_VRF_name[(voisin_ebgp,self.hostname)][0]}
neighbor {remote_ip} remote-as {remote_as}
neighbor {remote_ip} activate
"""
                    if my_as.connected_AS_dict[remote_as][0] != "client":
                        config_address_family += f"neighbor {remote_ip} route-map General-OUT out\n"
=======
                self.config_bgp = f"""router bgp {self.AS_number}
    bgp router-id {self.router_id}.{self.router_id}.{self.router_id}.{self.router_id}
    """
                config_address_family = ""
                if my_as.ip_version == 6:
                    config_neighbors_ibgp = "address-family ipv6 unicast\n"
>>>>>>> 5e54b986
                else:
                    config_neighbors_ibgp = "bgp log-neighbor-changes\n"

                for voisin_ibgp in self.voisins_ibgp:
                    remote_ip = all_routers[voisin_ibgp].loopback_address
                    config_neighbors_ibgp += f"""neighbor {remote_ip} remote-as {self.AS_number}    
    neighbor {remote_ip} update-source {STANDARD_LOOPBACK_INTERFACE}
    neighbor {remote_ip} send-community both 
    neighbor {remote_ip} next-hop-self
    """
                    config_address_family += f"""address-family vpnv4 
    neighbor {remote_ip} activate
    neighbor {remote_ip} route-reflector-client 
    """
                config_neighbors_ebgp = ""
                for voisin_ebgp in self.voisins_ebgp:
                    if self.is_provider_edge(autonomous_systems, all_routers):
                        remote_ip = all_routers[voisin_ebgp].ip_per_link[self.hostname]
                        remote_as = all_routers[voisin_ebgp].AS_number
                        config_address_family += f"""address-family ipv4 vrf {self.dico_VRF_name[(voisin_ebgp,self.hostname)][0]}
    neighbor {remote_ip} remote-as {remote_as}
    neighbor {remote_ip} activate
    redistribute connected
    """
                    else:
                        remote_ip = all_routers[voisin_ebgp].ip_per_link[self.hostname]
                        remote_as = all_routers[voisin_ebgp].AS_number
                        config_neighbors_ebgp += f"""no synchronization
    bgp log-neighbor-changes
    neighbor {remote_ip} remote-as {all_routers[voisin_ebgp].AS_number}
    network {self.network_address[voisin_ebgp][0]} mask {self.network_address[voisin_ebgp][1]}
    """
                    self.config_bgp += config_neighbors_ibgp
                    self.config_bgp += config_neighbors_ebgp
                    self.config_bgp += config_address_family

        elif mode == "cfg":
            config_address_family = ""
            config_neighbors_ibgp = ""
            for voisin_ibgp in self.voisins_ibgp:
                remote_ip = all_routers[voisin_ibgp].loopback_address
                config_neighbors_ibgp += f"  neighbor {remote_ip} remote-as {self.AS_number}\n  neighbor {remote_ip} update-source {STANDARD_LOOPBACK_INTERFACE}\n"
                config_address_family += f"  neighbor {remote_ip} activate\n  neighbor {remote_ip} send-community\n"
            config_address_family, config_neighbors_ebgp = self.get_ebgp_config(all_routers, config_address_family, my_as)
            config_address_family += f"  network {self.loopback_address}/128\n"
            self.config_bgp = f"""
router bgp {self.AS_number}
 bgp router-id {self.router_id}.{self.router_id}.{self.router_id}.{self.router_id}
 bgp log-neighbor-changes
 no bgp default ipv4-unicast
{config_neighbors_ibgp}{config_neighbors_ebgp}
 !
 address-family ipv4
 exit-address-family
 !
 address-family ipv6
{config_address_family}
 exit-address-family
!
"""

    def get_ebgp_config(self, all_routers, config_address_family, my_as):
        """
        Generate the configuration for eBGP neighbors.
        """
        config_neighbors_ebgp = ""
        for voisin_ebgp in self.voisins_ebgp:
            remote_ip = all_routers[voisin_ebgp].ip_per_link[self.hostname]
            remote_as = all_routers[voisin_ebgp].AS_number
            config_neighbors_ebgp += f"neighbor {remote_ip} remote-as {all_routers[voisin_ebgp].AS_number}\n"  # neighbor {remote_ip} update-source {STANDARD_LOOPBACK_INTERFACE}\n neighbor {remote_ip} ebgp-multihop 2\n"
            config_address_family += f"neighbor {remote_ip} activate\nneighbor {remote_ip} send-community\nneighbor {remote_ip} route-map {my_as.community_data[remote_as]['route_map_in_bgp_name']} in\n"
            if my_as.connected_AS_dict[remote_as][0] != "client":
                config_address_family += f"neighbor {remote_ip} route-map General-OUT out\n"
            self.used_route_maps.add(remote_as)
        return config_address_family, config_neighbors_ebgp

    def update_router_position(self, connector):
        try:
            connector.update_node_position(self.hostname, self.position["x"], self.position["y"])
        except Exception as e:
            print(f"Error updating position for {self.hostname}: {e}")

    def set_ldp_config_data(self, autonomous_systems: dict[int, AS], mode: str):
        if autonomous_systems[self.AS_number].LDP_activation:
            if mode == "telnet":
                self.ldp_config = f"mpls ip\nmpls ldp router-id {STANDARD_LOOPBACK_INTERFACE} force\n"
            elif mode == "cfg":
                self.ldp_config = f"""
mpls ldp router-id {STANDARD_LOOPBACK_INTERFACE} force
mpls ldp address-family ipv4
discovery transport-address {self.loopback_address}
exit
mpls ldp address-family ipv6
discovery transport-address {self.loopback_address}
exit
"""
            
    def is_provider_edge(self, autonomous_systems: dict[int, AS], all_routers: dict[str, "Router"]):
        connected_with_another_as = False
        for link in self.links:
            if self.AS_number != all_routers[link['hostname']].AS_number:
                connected_with_another_as = True
                break
        return autonomous_systems[self.AS_number].LDP_activation and connected_with_another_as
    
    def is_provider(self, autonomous_systems: dict[int, AS], all_routers: dict[str, "Router"]):
        connected_with_routers_LDP = True
        for link in self.links:
            if self.AS_number != all_routers[link['hostname']].AS_number:
                connected_with_routers_LDP = False
                break
        return autonomous_systems[self.AS_number].LDP_activation and connected_with_routers_LDP
                
    def set_vrf_processus(self, autonomous_systems: dict[int, AS], all_routers: dict[str, "Router"]):
        global VRF_PROCESSUS
        global LAST_ID_RD
        
        if self.is_provider_edge(autonomous_systems, all_routers):
            for link in self.links:
                neighbor_router = all_routers[link["hostname"]]
                if self.AS_number != neighbor_router.AS_number:
                    if VRF_PROCESSUS.get(f"VRF_{self.interface_per_link[link["hostname"]]}_{self.hostname}") is None:

                        VRF_PROCESSUS[(f"VRF_{self.interface_per_link[link["hostname"]]}_{self.hostname}", f"{neighbor_router.AS_number}:1", f"{neighbor_router.AS_number}:{LAST_ID_RD}")] = (link["hostname"], self.hostname)
                        self.dico_VRF_name[(link["hostname"], self.hostname)] = (f"VRF_{self.interface_per_link[link["hostname"]]}_{self.hostname}", f"{neighbor_router.AS_number}:1", f"{neighbor_router.AS_number}:{LAST_ID_RD}")
                        LAST_ID_RD += 1
                    else:
                        self.dico_VRF_name[(link["hostname"], self.hostname)] = (f"VRF_{self.interface_per_link[link["hostname"]]}_{self.hostname}", f"{neighbor_router.AS_number}:1", f"{neighbor_router.AS_number}:{LAST_ID_RD}")
                    

    def set_vrf_config_data(self, autonomous_systems: dict[int, AS], all_routers: dict[str, "Router"], mode: str):
        self.set_vrf_processus(autonomous_systems, all_routers)
        if mode == "telnet":
            if self.dico_VRF_name != {}:
                for (CE, PE), (VRF_name, RT, RD) in self.dico_VRF_name.items():
                   
                    self.vrf_config += f"ip vrf {VRF_name}\nrd {RD}\nroute-target export {RT}\nroute-target import {RT}\n"
    
    def interface_vrf_config_data(self, autonomous_systems: dict[int, AS], all_routers: dict[str, "Router"]):
        # Configuration VRF au niveau des interfaces
        for link in self.links:
            neighbor_hostname = link["hostname"]
            neighbor_router = all_routers[neighbor_hostname]
            if self.is_provider_edge(autonomous_systems, all_routers):
                if self.AS_number != neighbor_router.AS_number:
                    if self.dico_VRF_config_per_link.get(neighbor_hostname) is None:
                        self.dico_VRF_config_per_link[neighbor_hostname] = f"ip vrf forwarding {self.dico_VRF_name[(link["hostname"] ,self.hostname)][0]}\n"
                    else:
                        self.dico_VRF_config_per_link[neighbor_hostname] += f"ip vrf forwarding {self.dico_VRF_name[(link["hostname"] ,self.hostname)][0]}\n"
    
    def set_all_interface_vrf_config(self, autonomous_systems: dict[int, AS], all_routers: dict[str, "Router"], mode: str):
        self.interface_vrf_config_data(autonomous_systems, all_routers)
        if mode == "telnet":
            if self.dico_VRF_config_per_link != {}:
                for hostname, config in self.dico_VRF_config_per_link.items():
                    copy = self.part_config_str_per_link[hostname]
                    self.all_interface_VRF_config += f"interface {self.interface_per_link[hostname]}\n{config}\n{copy}exit\n"
                    
        <|MERGE_RESOLUTION|>--- conflicted
+++ resolved
@@ -488,37 +488,12 @@
                     self.config_bgp += config_address_family
             else:
 
-<<<<<<< HEAD
-            for voisin_ibgp in self.voisins_ibgp:
-                remote_ip = all_routers[voisin_ibgp].loopback_address
-                config_neighbors_ibgp += f"""neighbor {remote_ip} remote-as {self.AS_number}    
-neighbor {remote_ip} update-source {STANDARD_LOOPBACK_INTERFACE}
-neighbor {remote_ip} send-community extended 
-neighbor {remote_ip} activate
-"""
-                config_address_family += f"""address-family vpnv4 
-neighbor {remote_ip} activate 
-neighbor {remote_ip} send-community extended 
-"""
-            config_neighbors_ebgp = ""
-            for voisin_ebgp in self.voisins_ebgp:
-                if self.is_provider_edge(autonomous_systems, all_routers):
-                    remote_ip = all_routers[voisin_ebgp].ip_per_link[self.hostname]
-                    remote_as = all_routers[voisin_ebgp].AS_number
-                    config_address_family += f"""address-family ipv4 vrf {self.dico_VRF_name[(voisin_ebgp,self.hostname)][0]}
-neighbor {remote_ip} remote-as {remote_as}
-neighbor {remote_ip} activate
-"""
-                    if my_as.connected_AS_dict[remote_as][0] != "client":
-                        config_address_family += f"neighbor {remote_ip} route-map General-OUT out\n"
-=======
                 self.config_bgp = f"""router bgp {self.AS_number}
     bgp router-id {self.router_id}.{self.router_id}.{self.router_id}.{self.router_id}
     """
                 config_address_family = ""
                 if my_as.ip_version == 6:
                     config_neighbors_ibgp = "address-family ipv6 unicast\n"
->>>>>>> 5e54b986
                 else:
                     config_neighbors_ibgp = "bgp log-neighbor-changes\n"
 
