from GNS3 import Connector
from autonomous_system import AS
from network import SubNetwork
from writer import LINKS_STANDARD, NOM_PROCESSUS_IGP_PAR_DEFAUT, STANDARD_LOOPBACK_INTERFACE
from ipaddress import IPv6Address, IPv4Address, IPv6Network, IPv4Network


class Router:
<<<<<<< HEAD
    def __init__(self, hostname: str, links, AS_number: int, position=None, ip_version: int = 6):
=======
    def __init__(self, hostname: str, router_type: str, links: list[dict], AS_number: int, position=None):
>>>>>>> adea52a4
        self.hostname = hostname
        self.router_type = router_type
        self.links = links
        self.AS_number = AS_number
        self.ip_version = ip_version
        self.passive_interfaces = set()
        self.loopback_interfaces = set()
        self.counter_loopback_interfaces = 0
        self.router_id = None
        self.subnetworks_per_link = {}
        self.loopback_subnetworks_per_link = {}
        self.ip_per_link = {}
        self.loopback_ip_per_link = {}
        self.interface_per_link = {}
        self.loopback_interface_per_link = {}
        self.config_str_per_link = {}
        self.loopback_config_str_per_link = {}
        self.voisins_ebgp = {}
        self.voisins_ibgp = set()
        self.available_interfaces = [LINKS_STANDARD[i] for i in range(len(LINKS_STANDARD))]
        self.config_bgp = "!"
        self.position = position if position else {"x": 0, "y": 0}
        # Initialisation de l'adresse de loopback selon la version IP
        if self.ip_version == 6:
            self.loopback_address = IPv6Address("0::")
        else:
            self.loopback_address = IPv4Address("0.0.0.0")
        self.internal_routing_loopback_config = ""
        self.route_maps = {}
        self.used_route_maps = set()


    def __str__(self):
        return f"hostname:{self.hostname}\n links:{self.links}\n as_number:{self.AS_number}"

    def cleanup_used_interfaces(self, autonomous_systems: dict[int, AS], all_routers: dict[str, "Router"],
                                connector: Connector):
        """
        Enlève les interfaces déjà utilisées de self.available_interfaces

        entrées : self (méthode), dictionnaire numéro_d'AS:AS, dictionnaire nom_des_routeurs:Router et Connector au projet GNS3 local
        sorties : changement de self.available_interfaces
        """
        for link in self.links:
            if link.get("interface", False):
                interface_to_remove = link["interface"]
                if interface_to_remove in self.available_interfaces:
                    self.available_interfaces.remove(interface_to_remove)
                    self.interface_per_link[link["hostname"]] = interface_to_remove
            else:
                try:
                    interface_to_remove = connector.get_used_interface_for_link(self.hostname, link["hostname"])
                    if LINKS_STANDARD[interface_to_remove] in self.available_interfaces:
                        self.available_interfaces.remove(LINKS_STANDARD[interface_to_remove])
                        self.interface_per_link[link["hostname"]] = LINKS_STANDARD[interface_to_remove]
                except KeyError as e:
                    print(f"Warning: {e}. Skipping this link.")
                except Exception as e:
                    print(f"Unexpected error during interface cleanup: {self.hostname}->{link['hostname']}: {e}")

    def create_router_if_missing(self, connector: Connector):
        """
        Crée le routeur correspondant dans le projet GNS3 donné si il n'existe pas

        input : Connector au projet GNS3 local
        sorties : changement du projet GNS3
        """
        try:
            connector.get_node(self.hostname)
        except Exception:
            print(f"Node {self.hostname} missing ! Creating node...")
            connector.create_node(self.hostname, "c7200")

    def create_missing_links(self, autonomous_systems: dict[int, AS], all_routers: dict[str, "Router"],
                             connector: Connector):
        """
        Enlève les interfaces déjà utilisées de self.available_interfaces

        entrées :self (méthode), dictionnaire numéro_d'AS:AS, dictionnaire nom_des_routeurs:Router et Connector au projet GNS3 local
        sorties : changement de self.available_interfaces
        """
        for link in self.links:
            if link.get("interface", False):
                interface_1_to_use = link["interface"]
                other_link = None
                for other in all_routers[link["hostname"]].links:
                    if other["hostname"] == self.hostname:
                        other_link = other
                        break
                if other_link != None:
                    if other_link.get("interface", False):
                        interface_2_to_use = other_link["interface"]
                    else:
                        interface_2_to_use = all_routers[link["hostname"]].interface_per_link[self.hostname]
                    print(f"1 : {self.hostname} {link["hostname"]}")
                    connector.create_link_if_it_doesnt_exist(self.hostname, link["hostname"],
                                                             LINKS_STANDARD.index(interface_1_to_use),
                                                             LINKS_STANDARD.index(interface_2_to_use))
                else:
                    raise KeyError("Le routeur cible n'a pas de lien dans l'autre sens")
            else:
                interface_1_to_use = self.interface_per_link[link["hostname"]]
                other_link = None
                for other in all_routers[link["hostname"]].links:
                    if other["hostname"] == self.hostname:
                        other_link = other
                        break
                if other_link != None:
                    if other_link.get("interface", False):
                        interface_2_to_use = other_link["interface"]
                    else:
                        interface_2_to_use = all_routers[link["hostname"]].interface_per_link[self.hostname]
                    print(f"1 : {self.hostname} {link["hostname"]}")
                    connector.create_link_if_it_doesnt_exist(self.hostname, link["hostname"],
                                                             LINKS_STANDARD.index(interface_1_to_use),
                                                             LINKS_STANDARD.index(interface_2_to_use))
                else:
                    raise KeyError("Le routeur cible n'a pas de lien dans l'autre sens")

    def set_interface_configuration_data(self, autonomous_systems: dict[int, AS], all_routers: dict[str, "Router"], mode: str):
        """
        Génère les string de configuration par lien pour le routeur self

        entrées : self (méthode), dictionnaire numéro_d'AS:AS, dictionnaire nom_des_routeurs:Router
        sorties : changement de plusieurs attributs de l'objet, mais surtout de config_str_per_link qui est rempli des string de configuration valides
        """
        my_as = autonomous_systems[self.AS_number]

        if not hasattr(my_as, 'subnet_counter'):
            my_as.subnet_counter = 0

        for link in self.links:
            if not self.interface_per_link.get(link["hostname"], False):
                interface_for_link = self.available_interfaces.pop(0)
            else:
                interface_for_link = self.interface_per_link[link["hostname"]]

            self.interface_per_link[link["hostname"]] = interface_for_link

            if not self.subnetworks_per_link.get(link["hostname"], False):
                if link["hostname"] in my_as.hashset_routers:
                    # Créer un sous-réseau unique pour ce lien si aucun n'existe déjà
                    if self.hostname < link["hostname"]: # Le routeur avec le "nom alphabétiquement inférieur" crée le sous-réseau
                        if self.ip_version == 6:
                            subnet = my_as.ipv6_prefix.next_subnetwork_with_n_routers(2)
                        else:
                            my_as.subnet_counter += 1
                            base_network = my_as.ipv4_prefix.network_address.network_address

                            subnet_size = 4

                            new_network_int = int(base_network) + (my_as.subnet_counter - 1) * subnet_size
                            new_network = IPv4Network(f"{IPv4Address(new_network_int)}/30", strict=False)

                            subnet = SubNetwork(new_network, 2)
                        self.subnetworks_per_link[link["hostname"]] = subnet
                        all_routers[link["hostname"]].subnetworks_per_link[self.hostname] = subnet
                else:
                    # Traitement pour les liens vers d'autres AS...
                    self.passive_interfaces.add(self.interface_per_link[link["hostname"]])
                    if self.ip_version == 6:
                        picked_transport_interface = SubNetwork(
                            my_as.connected_AS_dict[all_routers[link["hostname"]].AS_number][1][self.hostname], 2)
                    else:
                        picked_transport_interface = SubNetwork(
                            my_as.connected_AS_dict[all_routers[link["hostname"]].AS_number][1][self.hostname], 2)
                    self.subnetworks_per_link[link["hostname"]] = picked_transport_interface
                    all_routers[link["hostname"]].subnetworks_per_link[self.hostname] = picked_transport_interface
            elif link["hostname"] not in my_as.hashset_routers:
                self.passive_interfaces.add(self.interface_per_link[link["hostname"]])

            if not self.subnetworks_per_link.get(link["hostname"], False):
                return 0

            if self.ip_version == 6:
                if self.hostname < link["hostname"]:
                    router_id = 1
                else:
                    router_id = 2
                ip_address = self.subnetworks_per_link[link["hostname"]].get_ip_address_with_router_id(router_id)
            else:
                if self.hostname < link["hostname"]:
                    router_id = 1
                else:
                    router_id = 2
                subnet = self.subnetworks_per_link[link["hostname"]].network_address
                network_addr = int(subnet.network_address)

                # Attribuer .1 ou .2 selon l'ID du routeur
                ip_address = IPv4Address(network_addr + router_id)

                mask = subnet.netmask
            print(f"ROUTER {self.hostname}, NEIGHBOR {link}, INTERFACE {self.interface_per_link.get(link["hostname"])}, IP ADDRESS : {ip_address}")
            self.ip_per_link[link["hostname"]] = ip_address
            
            if mode == "cfg":
<<<<<<< HEAD
                if self.ip_version == 6: # todo : a revoir
                    # Configuration IPv6
                    extra_config = "\n!\n"
                    if my_as.internal_routing == "OSPF":
                        if not link.get("ospf_cost", False):
                            extra_config = f"ipv6 ospf {NOM_PROCESSUS_IGP_PAR_DEFAUT} area 0\n!\n"
                        else:
                            extra_config = f"ipv6 ospf {NOM_PROCESSUS_IGP_PAR_DEFAUT} area 0\n ipv6 ospf cost {link["ospf_cost"]}\n!\n"
                    elif my_as.internal_routing == "RIP":
                        extra_config = f"ipv6 rip {NOM_PROCESSUS_IGP_PAR_DEFAUT} enable\n!\n"
                    self.config_str_per_link[link[
                        "hostname"]] = f"interface {self.interface_per_link[link["hostname"]]}\n no ip address\n negotiation auto\n ipv6 address {str(ip_address)}/{self.subnetworks_per_link[link["hostname"]].start_of_free_spots * 16}\n ipv6 enable\n {extra_config}"
                else:
                    # Configuration IPv4
                    extra_config = "\n!\n"
                    if my_as.internal_routing == "OSPF":
                        if not link.get("ospf_cost", False):
                            extra_config = f"ip ospf {NOM_PROCESSUS_IGP_PAR_DEFAUT} area 0\n!\n"
                        else:
                            extra_config = f"ip ospf {NOM_PROCESSUS_IGP_PAR_DEFAUT} area 0\n ip ospf cost {link["ospf_cost"]}\n!\n"
                    elif my_as.internal_routing == "RIP":
                        extra_config = f"ip rip {NOM_PROCESSUS_IGP_PAR_DEFAUT} enable\n!\n"
                    # Pour IPv4, on utilise un masque de sous-réseau au lieu de la notation CIDR
                    mask = "255.255.255.0"  # Masque par défaut, à ajuster selon le réseau
                    self.config_str_per_link[link[
                        "hostname"]] = f"interface {self.interface_per_link[link["hostname"]]}\n no ipv6 address\n negotiation auto\n ip address {str(ip_address)} {mask}\n {extra_config}"
            elif mode == "telnet":
                if self.ip_version == 6: # todo: a revoir
                    # Configuration IPv6 en mode telnet
                    extra_config = ""
                    if my_as.internal_routing == "OSPF":
                        if not link.get("ospf_cost", False):
                            extra_config = f"ipv6 ospf {NOM_PROCESSUS_IGP_PAR_DEFAUT} area 0\n"
                        else:
                            extra_config = f"ipv6 ospf {NOM_PROCESSUS_IGP_PAR_DEFAUT} area 0\n ipv6 ospf cost {link["ospf_cost"]}\n"
                    elif my_as.internal_routing == "RIP":
                        extra_config = f"ipv6 rip {NOM_PROCESSUS_IGP_PAR_DEFAUT} enable\n"
                    self.config_str_per_link[link[
                        "hostname"]] = f"interface {self.interface_per_link[link["hostname"]]}\n no shutdown\n no ip address\n ipv6 address {str(ip_address)}/{self.subnetworks_per_link[link["hostname"]].start_of_free_spots * 16}\n ipv6 enable\n {extra_config} exit\n"
                else:
                    # Configuration IPv4 en mode telnet
                    extra_config = ""
                    if my_as.internal_routing == "OSPF":
                        if not link.get("ospf_cost", False):
                            extra_config = f"ip ospf {NOM_PROCESSUS_IGP_PAR_DEFAUT} area 0\n"
                        else:
                            extra_config = f"ip ospf {NOM_PROCESSUS_IGP_PAR_DEFAUT} area 0\n ip ospf cost {link["ospf_cost"]}\n"
                    elif my_as.internal_routing == "RIP":
                        extra_config = f"ip rip {NOM_PROCESSUS_IGP_PAR_DEFAUT} enable\n"
                    # Pour IPv4, on utilise un masque de sous-réseau au lieu de la notation CIDR
                    mask = str(self.subnetworks_per_link[link["hostname"]].network_address.netmask)
                    self.config_str_per_link[link["hostname"]] = f"interface {self.interface_per_link[link["hostname"]]}\n no shutdown\n no ipv6 address\nip address {str(ip_address)} {mask}\n{extra_config}\n exit\n"
        return 1
=======
                extra_config = "\n!\n"
                if my_as.internal_routing == "OSPF":
                    if not link.get("ospf_cost", False):
                        extra_config = f"ipv6 ospf {NOM_PROCESSUS_IGP_PAR_DEFAUT} area 0\n!\n"
                    else:
                        extra_config = f"ipv6 ospf {NOM_PROCESSUS_IGP_PAR_DEFAUT} area 0\n ipv6 ospf cost {link["ospf_cost"]}\n!\n"
                elif my_as.internal_routing == "RIP":
                    extra_config = f"ipv6 rip {NOM_PROCESSUS_IGP_PAR_DEFAUT} enable\n!\n"
                self.config_str_per_link[link[
                    "hostname"]] = f"interface {self.interface_per_link[link["hostname"]]}\n no ip address\n negotiation auto\n ipv6 address {str(ip_address)}/{self.subnetworks_per_link[link["hostname"]].start_of_free_spots * 16}\n ipv6 enable\n {extra_config}"
                # todo: add LDP config for every interface
            elif mode == "telnet":
                extra_config = ""
                if my_as.internal_routing == "OSPF":
                    if not link.get("ospf_cost", False):
                        extra_config = f"ipv6 ospf {NOM_PROCESSUS_IGP_PAR_DEFAUT} area 0\n"
                    else:
                        extra_config = f"ipv6 ospf {NOM_PROCESSUS_IGP_PAR_DEFAUT} area 0\n ipv6 ospf cost {link["ospf_cost"]}\n"
                    extra_config += ""
                elif my_as.internal_routing == "RIP":
                    extra_config = f"ipv6 rip {NOM_PROCESSUS_IGP_PAR_DEFAUT} enable\n"
                
                # LDP commands for every interface
                ldp_config = ""
                if all_routers[self.interface_per_link.get(link["hostname"])].router_type in ("Provider", "Provider Edge") and self.type in ("Provider", "Provider Edge"):
                    ldp_config += " mpls ip\n mpls ldp enable\n"
                
                # VRF commands for every interface
                vrf_config = ""
                
                self.config_str_per_link[link[
                    "hostname"]] = f"interface {self.interface_per_link[link["hostname"]]}\n no shutdown\n no ip address\nipv6 address {str(ip_address)}/{self.subnetworks_per_link[link["hostname"]].start_of_free_spots * 16}\n ipv6 enable\n{extra_config}\n{ldp_config} exit\n"
>>>>>>> adea52a4

    def set_loopback_configuration_data(self, autonomous_systems: dict[int, AS], all_routers: dict[str, "Router"],
                                        mode: str):
        """
        génère la configuration de loopback unique au routeur ou les commandes de l'interface de loopback du routeur en fonction du mode

        entrées: self (méthode), dictionnaire numéro_d'AS:AS, dictionnaire nom_des_routeurs:Router et mode un str valant "cfg" ou "telnet"
        sorties : modifie self.router_id, self.loopback_address
        
        """
        my_as = autonomous_systems[self.AS_number]
        router_id = my_as.global_router_counter.get_next_router_id()
        self.router_id = router_id
        self.loopback_address = my_as.loopback_prefix.get_ip_address_with_router_id(router_id)
        if my_as.internal_routing == "OSPF":
            if mode == "cfg":
                if self.ip_version == 6: # todo : a revoir
                    self.internal_routing_loopback_config = f"ipv6 ospf {NOM_PROCESSUS_IGP_PAR_DEFAUT} area 0\n!\n"
                else:
                    self.internal_routing_loopback_config = f"ip ospf {NOM_PROCESSUS_IGP_PAR_DEFAUT} area 0\n!\n"
            elif mode == "telnet":
                if self.ip_version == 6: # todo : a revoir
                    self.internal_routing_loopback_config = f"interface {STANDARD_LOOPBACK_INTERFACE}\n no ip address\n ipv6 enable\n ipv6 address {self.loopback_address}/128\n ipv6 ospf {NOM_PROCESSUS_IGP_PAR_DEFAUT} area 0\n"
                else:
                    self.internal_routing_loopback_config = f"interface {STANDARD_LOOPBACK_INTERFACE}\n no ipv6 address\n ip address {self.loopback_address} 255.255.255.255\n ip ospf {NOM_PROCESSUS_IGP_PAR_DEFAUT} area 0\n"
        elif my_as.internal_routing == "RIP":
            if mode == "cfg":
                if self.ip_version == 6: # todo : a revoir
                    self.internal_routing_loopback_config = f"ipv6 rip {NOM_PROCESSUS_IGP_PAR_DEFAUT} enable\n!\n"
                else:
                    self.internal_routing_loopback_config = f"ip rip {NOM_PROCESSUS_IGP_PAR_DEFAUT} enable\n!\n"
            elif mode == "telnet":
                if self.ip_version == 6: # todo : a revoir
                    self.internal_routing_loopback_config = f"interface {STANDARD_LOOPBACK_INTERFACE}\n no ip address\n ipv6 enable\n ipv6 address {self.loopback_address}/128\n ipv6 rip {NOM_PROCESSUS_IGP_PAR_DEFAUT} enable\n"
                else:
                    self.internal_routing_loopback_config = f"interface {STANDARD_LOOPBACK_INTERFACE}\n no ipv6 address\n ip address {self.loopback_address} 255.255.255.255\n ip rip {NOM_PROCESSUS_IGP_PAR_DEFAUT} enable\n"

    def set_bgp_config_data(self, autonomous_systems: dict[int, AS], all_routers: dict[str, "Router"], mode: str):
        """
        Génère le string de configuration bgp du router self

        entrées : self (méthode), dictionnaire numéro_d'AS:AS, dictionnaire nom_des_routeurs:Router
        sorties : changement de plusieurs attributs de l'objet, mais surtout de config_bgp qui contient le string de configuration à la fin de l'exécution de la fonction
        """
        my_as = autonomous_systems[self.AS_number]

        self.voisins_ibgp = my_as.hashset_routers.difference({self.hostname})
        for link in self.links:
            if all_routers[link["hostname"]].AS_number != self.AS_number:
                self.voisins_ebgp[link["hostname"]] = all_routers[link["hostname"]].AS_number
        if mode == "telnet":
            # todo : telnet commands
            self.config_bgp = f"router bgp {self.AS_number}\nbgp router-id {self.router_id}.{self.router_id}.{self.router_id}.{self.router_id}\n"
            config_address_family = ""
            if my_as.ip_version == 6:
                config_neighbors_ibgp = "address-family ipv6 unicast\n"
            else:
                config_neighbors_ibgp = "bgp log-neighbor-changes\nno bgp default ipv4-unicast\naddress-family ipv4 unicast\n"
            for voisin_ibgp in self.voisins_ibgp:
                remote_ip = all_routers[voisin_ibgp].loopback_address
                config_neighbors_ibgp += f"neighbor {remote_ip} remote-as {self.AS_number}\nneighbor {remote_ip} update-source {STANDARD_LOOPBACK_INTERFACE}\n"
                config_address_family += f"neighbor {remote_ip} activate\nneighbor {remote_ip} send-community\n"
            config_neighbors_ebgp = ""
            for voisin_ebgp in self.voisins_ebgp:
                remote_ip = all_routers[voisin_ebgp].ip_per_link[self.hostname]
                remote_as = all_routers[voisin_ebgp].AS_number
                config_neighbors_ebgp += f"neighbor {remote_ip} remote-as {all_routers[voisin_ebgp].AS_number}\n"  # neighbor {remote_ip} update-source {STANDARD_LOOPBACK_INTERFACE}\n neighbor {remote_ip} ebgp-multihop 2\n"
                config_address_family += f"neighbor {remote_ip} activate\nneighbor {remote_ip} send-community\nneighbor {remote_ip} route-map {my_as.community_data[remote_as]["route_map_in_bgp_name"]} in\n"
                if my_as.connected_AS_dict[remote_as][0] != "client":
                    config_address_family += f"neighbor {remote_ip} route-map General-OUT out\n"
                self.used_route_maps.add(remote_as)
            if my_as.ip_version == 6:
                config_address_family += f"network {self.loopback_address}/128\n"
            else:
                config_address_family += f"network {self.loopback_address} mask 255.255.255.255\n"
            config_address_family += f"exit\nexit\nexit\n"
            self.config_bgp += config_neighbors_ibgp
            self.config_bgp += config_neighbors_ebgp
            self.config_bgp += config_address_family
        elif mode == "cfg":
            config_address_family = ""
            config_neighbors_ibgp = ""
            for voisin_ibgp in self.voisins_ibgp:
                remote_ip = all_routers[voisin_ibgp].loopback_address
                config_neighbors_ibgp += f"  neighbor {remote_ip} remote-as {self.AS_number}\n  neighbor {remote_ip} update-source {STANDARD_LOOPBACK_INTERFACE}\n"
                config_address_family += f"  neighbor {remote_ip} activate\n  neighbor {remote_ip} send-community\n"
            config_neighbors_ebgp = ""
            for voisin_ebgp in self.voisins_ebgp:
                remote_ip = all_routers[voisin_ebgp].ip_per_link[self.hostname]
                remote_as = all_routers[voisin_ebgp].AS_number
                config_neighbors_ebgp += f"  neighbor {remote_ip} remote-as {all_routers[voisin_ebgp].AS_number}\n"  # neighbor {remote_ip} update-source {STANDARD_LOOPBACK_INTERFACE}\n neighbor {remote_ip} ebgp-multihop 2\n"
                config_address_family += f"  neighbor {remote_ip} activate\n  neighbor {remote_ip} send-community\n  neighbor {remote_ip} route-map {my_as.community_data[remote_as]["route_map_in_bgp_name"]} in\n"
                if my_as.connected_AS_dict[remote_as][0] != "client":
                    config_address_family += f"  neighbor {remote_ip} route-map General-OUT out\n"
                self.used_route_maps.add(remote_as)
            config_address_family += f"  network {self.loopback_address}/128\n"
            self.config_bgp = f"""
router bgp {self.AS_number}
 bgp router-id {self.router_id}.{self.router_id}.{self.router_id}.{self.router_id}
 bgp log-neighbor-changes
 no bgp default ipv4-unicast
{config_neighbors_ibgp}{config_neighbors_ebgp}
 !
 address-family ipv4
 exit-address-family
 !
 address-family ipv6
{config_address_family}
 exit-address-family
!
"""

    def update_router_position(self, connector):
        try:
            connector.update_node_position(self.hostname, self.position["x"], self.position["y"])
        except Exception as e:
            print(f"Error updating position for {self.hostname}: {e}")

    def set_ldp_config_data(self, mode: str):
        if mode == "telnet":
            config_ldp = f"mpls ldp router-id {STANDARD_LOOPBACK_INTERFACE} force\n"
        elif mode == "cfg":
            #todo
            pass
        <|MERGE_RESOLUTION|>--- conflicted
+++ resolved
@@ -6,11 +6,7 @@
 
 
 class Router:
-<<<<<<< HEAD
-    def __init__(self, hostname: str, links, AS_number: int, position=None, ip_version: int = 6):
-=======
-    def __init__(self, hostname: str, router_type: str, links: list[dict], AS_number: int, position=None):
->>>>>>> adea52a4
+    def __init__(self, hostname: str, router_type: str, links, AS_number: int, position=None, ip_version: int = 6):
         self.hostname = hostname
         self.router_type = router_type
         self.links = links
@@ -207,7 +203,6 @@
             self.ip_per_link[link["hostname"]] = ip_address
             
             if mode == "cfg":
-<<<<<<< HEAD
                 if self.ip_version == 6: # todo : a revoir
                     # Configuration IPv6
                     extra_config = "\n!\n"
@@ -257,44 +252,19 @@
                             extra_config = f"ip ospf {NOM_PROCESSUS_IGP_PAR_DEFAUT} area 0\n ip ospf cost {link["ospf_cost"]}\n"
                     elif my_as.internal_routing == "RIP":
                         extra_config = f"ip rip {NOM_PROCESSUS_IGP_PAR_DEFAUT} enable\n"
+                        
                     # Pour IPv4, on utilise un masque de sous-réseau au lieu de la notation CIDR
-                    mask = str(self.subnetworks_per_link[link["hostname"]].network_address.netmask)
-                    self.config_str_per_link[link["hostname"]] = f"interface {self.interface_per_link[link["hostname"]]}\n no shutdown\n no ipv6 address\nip address {str(ip_address)} {mask}\n{extra_config}\n exit\n"
+                    mask = str(self.subnetworks_per_link[link["hostname"]].network_address.netmask
+                        
+                    ldp_config = ""
+                    if all_routers[self.interface_per_link.get(link["hostname"])].router_type in ("Provider", "Provider Edge") and self.type in ("Provider", "Provider Edge"):
+                        ldp_config += " mpls ip\n mpls ldp enable\n"
+                               
+                    vrf_config = ""
+                               
+                    self.config_str_per_link[link["hostname"]] = f"interface {self.interface_per_link[link["hostname"]]}\n no shutdown\n no ipv6 address\nip address {str(ip_address)} {mask}\n{ldp_config}\n{extra_config}\n exit\n"
         return 1
-=======
-                extra_config = "\n!\n"
-                if my_as.internal_routing == "OSPF":
-                    if not link.get("ospf_cost", False):
-                        extra_config = f"ipv6 ospf {NOM_PROCESSUS_IGP_PAR_DEFAUT} area 0\n!\n"
-                    else:
-                        extra_config = f"ipv6 ospf {NOM_PROCESSUS_IGP_PAR_DEFAUT} area 0\n ipv6 ospf cost {link["ospf_cost"]}\n!\n"
-                elif my_as.internal_routing == "RIP":
-                    extra_config = f"ipv6 rip {NOM_PROCESSUS_IGP_PAR_DEFAUT} enable\n!\n"
-                self.config_str_per_link[link[
-                    "hostname"]] = f"interface {self.interface_per_link[link["hostname"]]}\n no ip address\n negotiation auto\n ipv6 address {str(ip_address)}/{self.subnetworks_per_link[link["hostname"]].start_of_free_spots * 16}\n ipv6 enable\n {extra_config}"
-                # todo: add LDP config for every interface
-            elif mode == "telnet":
-                extra_config = ""
-                if my_as.internal_routing == "OSPF":
-                    if not link.get("ospf_cost", False):
-                        extra_config = f"ipv6 ospf {NOM_PROCESSUS_IGP_PAR_DEFAUT} area 0\n"
-                    else:
-                        extra_config = f"ipv6 ospf {NOM_PROCESSUS_IGP_PAR_DEFAUT} area 0\n ipv6 ospf cost {link["ospf_cost"]}\n"
-                    extra_config += ""
-                elif my_as.internal_routing == "RIP":
-                    extra_config = f"ipv6 rip {NOM_PROCESSUS_IGP_PAR_DEFAUT} enable\n"
                 
-                # LDP commands for every interface
-                ldp_config = ""
-                if all_routers[self.interface_per_link.get(link["hostname"])].router_type in ("Provider", "Provider Edge") and self.type in ("Provider", "Provider Edge"):
-                    ldp_config += " mpls ip\n mpls ldp enable\n"
-                
-                # VRF commands for every interface
-                vrf_config = ""
-                
-                self.config_str_per_link[link[
-                    "hostname"]] = f"interface {self.interface_per_link[link["hostname"]]}\n no shutdown\n no ip address\nipv6 address {str(ip_address)}/{self.subnetworks_per_link[link["hostname"]].start_of_free_spots * 16}\n ipv6 enable\n{extra_config}\n{ldp_config} exit\n"
->>>>>>> adea52a4
 
     def set_loopback_configuration_data(self, autonomous_systems: dict[int, AS], all_routers: dict[str, "Router"],
                                         mode: str):
