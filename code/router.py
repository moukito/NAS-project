from autonomous_system import AS
from ipv6 import SubNetwork
from GNS3 import Connector
from writer import LINKS_STANDARD, NOM_PROCESSUS_IGP_PAR_DEFAUT

class Router:
    def __init__(self, hostname: str, links, AS_number:int):
        self.hostname = hostname
        self.links = links
        self.AS_number = AS_number
        self.passive_interfaces = set()
        self.loopback_interfaces = set()
        self.counter_loopback_interfaces = 0
        self.router_id = None
        self.subnetworks_per_link = {}
        self.loopback_subnetworks_per_link = {}
        self.ip_per_link = {}
        self.loopback_ip_per_link = {}
        self.interface_per_link = {}
        self.loopback_interface_per_link = {}
        self.config_str_per_link = {}
        self.loopback_config_str_per_link = {}
        self.voisins_ebgp = {}
        self.voisins_ibgp = set()
        self.available_interfaces = [LINKS_STANDARD[i] for i in range(len(LINKS_STANDARD))]
        self.config_bgp = "!"
    
    def __str__(self):
        return f"hostname:{self.hostname}\n links:{self.links}\n as_number:{self.AS_number}"

    def cleanup_used_interfaces(self, autonomous_systems:dict[int, AS], all_routers:dict[str, Router], connector:Connector):
        """
        Enlève les interfaces déjà utilisées de self.available_interfaces

        entrées : self (méthode), dictionnaire numéro_d'AS:AS, dictionnaire nom_des_routeurs:Router et Connector au projet GNS3 local
        sorties : changement de self.available_interfaces
        """
        for link in self.links:
            if link.get("interface", False):
                interface_to_remove = link["interface"]
                if interface_to_remove in self.available_interfaces:
                    self.available_interfaces.remove(interface_to_remove)
                    self.interface_per_link[link["hostname"]] = interface_to_remove
            else:
                try:
                    interface_to_remove = connector.get_used_interface_for_link(self.hostname, link["hostname"])
                    if LINKS_STANDARD[interface_to_remove] in self.available_interfaces:
                        self.available_interfaces.remove(LINKS_STANDARD[interface_to_remove])
                        self.interface_per_link[link["hostname"]] = LINKS_STANDARD[interface_to_remove]
                except Exception as exce:
                    print("Error on used interface cleanup", exce)
    def create_router_if_missing(self, connector:Connector):
        """
        Crée le routeur correspondant dans le projet GNS3 donné si il n'existe pas

        input : Connector au projet GNS3 local
        sorties : changement du projet GNS3
        """
        try:
            connector.get_node(self.hostname)
        except Exception:
            print(f"Node {self.hostname} missing ! Creating node...")
            connector.create_node(self.hostname, "c7200")
    def create_missing_links(self, autonomous_systems:dict[int, AS], all_routers:dict[str, "Router"], connector:Connector):
        """
        Enlève les interfaces déjà utilisées de self.available_interfaces

        entrées :self (méthode), dictionnaire numéro_d'AS:AS, dictionnaire nom_des_routeurs:Router et Connector au projet GNS3 local
        sorties : changement de self.available_interfaces
        """
        for link in self.links:
            if link.get("interface", False):
                interface_1_to_use = link["interface"]
                other_link = None
                for other in all_routers[link["hostname"]].links:
                    if other["hostname"] == self.hostname:
                        other_link = other
                        break
                if other_link != None:
                    if other_link.get("interface", False):
                        interface_2_to_use = other_link["interface"]
                    else:
                        interface_2_to_use = all_routers[link["hostname"]].interface_per_link[self.hostname]
                    print(f"1 : {self.hostname} {link["hostname"]}")
                    connector.create_link_if_it_doesnt_exist(self.hostname, link["hostname"], LINKS_STANDARD.index(interface_1_to_use), LINKS_STANDARD.index(interface_2_to_use))
                else:
                    raise KeyError("Le routeur cible n'a pas de lien dans l'autre sens")
            else:
                interface_1_to_use = self.interface_per_link[link["hostname"]]
                other_link = None
                for other in all_routers[link["hostname"]].links:
                    if other["hostname"] == self.hostname:
                        other_link = other
                        break
                if other_link != None:
                    if other_link.get("interface", False):
                        interface_2_to_use = other_link["interface"]
                    else:
                        interface_2_to_use = all_routers[link["hostname"]].interface_per_link[self.hostname]
                    print(f"1 : {self.hostname} {link["hostname"]}")
                    connector.create_link_if_it_doesnt_exist(self.hostname, link["hostname"], LINKS_STANDARD.index(interface_1_to_use), LINKS_STANDARD.index(interface_2_to_use))
                else:
                    raise KeyError("Le routeur cible n'a pas de lien dans l'autre sens")
            


    def set_interface_configuration_data(self, autonomous_systems:dict[int, AS], all_routers:dict[str, Router]):
        """
        Génère les string de configuration par lien pour le routeur self

        entrées : self (méthode), dictionnaire numéro_d'AS:AS, dictionnaire nom_des_routeurs:Router
        sorties : changement de plusieurs attributs de l'objet, mais surtout de config_str_per_link qui est rempli des string de configuration valides
        """
        my_as = autonomous_systems[self.AS_number]
        
        for link in self.links:
            if not self.interface_per_link.get(link["hostname"], False):
                interface_for_link = self.available_interfaces.pop(0)
            else:
                interface_for_link = "FastEthernet2019857/0"
            
            self.interface_per_link[link["hostname"]] = self.interface_per_link.get(link["hostname"],interface_for_link)
            if not self.subnetworks_per_link.get(link["hostname"], False):
                if link["hostname"] in my_as.hashset_routers:
                    self.subnetworks_per_link[link["hostname"]] = my_as.ipv6_prefix.next_subnetwork_with_n_routers(2)
                    all_routers[link["hostname"]].subnetworks_per_link[self.hostname] = self.subnetworks_per_link[link["hostname"]]
                else:
                    self.passive_interfaces.add(self.interface_per_link[link["hostname"]])
                    picked_transport_interface = SubNetwork(my_as.connected_AS_dict[all_routers[link["hostname"]].AS_number][1][self.hostname], 2)
                    self.subnetworks_per_link[link["hostname"]] = picked_transport_interface
                    all_routers[link["hostname"]].subnetworks_per_link[self.hostname] = picked_transport_interface
            elif link["hostname"] not in my_as.hashset_routers:
                self.passive_interfaces.add(self.interface_per_link[link["hostname"]])
            ip_address = self.subnetworks_per_link[link["hostname"]].get_ip_address_with_router_id(self.subnetworks_per_link[link["hostname"]].get_next_router_id())
            self.ip_per_link[link["hostname"]] = ip_address
            #print(self.interface_per_link.get(link["hostname"],interface))
            extra_config = "\n!\n"
            if my_as.internal_routing == "OSPF":
                extra_config = f"ipv6 ospf {NOM_PROCESSUS_IGP_PAR_DEFAUT} area 0\n!\n"
            elif my_as.internal_routing == "RIP":
                extra_config = f"ipv6 rip {NOM_PROCESSUS_IGP_PAR_DEFAUT} enable\n!\n"
            self.config_str_per_link[link["hostname"]] = f"interface {self.interface_per_link[link["hostname"]]}\n no ip address\n negotiation auto\n ipv6 address {str(ip_address)}/{self.subnetworks_per_link[link["hostname"]].start_of_free_spots * 16}\n ipv6 enable\n {extra_config}"
        # print(f"LEN DE FOU : {self.ip_per_link}")

    def set_loopback_configuration_data(self, autonomous_systems:dict[int, AS], all_routers:dict[str, Router]):
        my_as = autonomous_systems[self.AS_number]
        for link in self.links:
            loopback_interface_for_link = "Loopback" + str(interface_loopback)
            if not self.loopback_subnetworks_per_link.get(link["hostname"], False):
                if link["hostname"] in my_as.hashset_routers:
                    self.loopback_subnetworks_per_link[link["hostname"]] = my_as.loopback_prefix.next_subnetwork_with_n_routers(2)
                    all_routers[link["hostname"]].loopback_subnetworks_per_link[self.hostname] = self.loopback_subnetworks_per_link[link["hostname"]]
                else:
                    self.loopback_interfaces.append(loopback_interface_for_link)
                    self.counter_loopback_interfaces += 1
                    picked_transport_interface = SubNetwork(my_as.connected_AS_dict[all_routers[link["hostname"]].AS_number][1][self.hostname], 2)
                    self.loopback_subnetworks_per_link[link["hostname"]] = picked_transport_interface
                    all_routers[link["hostname"]].loopback_subnetworks_per_link[self.hostname] = picked_transport_interface
        
            elif link["hostname"] not in my_as.hashset_routers:
                self.loopback_interfaces.append(loopback_interface_for_link)
                self.counter_loopback_interfaces += 1
            ip_address, interface = self.loopback_subnetworks_per_link[link["hostname"]].get_ip_address_with_router_id(self.loopback_subnetworks_per_link[link["hostname"]].get_next_router_id()), loopback_interface_for_link
            self.loopback_ip_per_link[link["hostname"]] = ip_address
            self.loopback_interface_per_link[link["hostname"]] = self.loopback_interface_per_link.get(link["hostname"],interface)
            extra_config = "\n!\n"
            if my_as.internal_routing == "OSPF":
                extra_config = f"ipv6 ospf {NOM_PROCESSUS_IGP_PAR_DEFAUT} area 0\n!\n"
            elif my_as.internal_routing == "RIP":
                extra_config = f"ipv6 rip {NOM_PROCESSUS_IGP_PAR_DEFAUT} enable\n!\n"
            self.loopback_config_str_per_link[link["hostname"]] = f"interface {interface}\n no ip address\n ipv6 address {str(ip_address)}\n {extra_config}"

        

    def set_bgp_config_data(self, autonomous_systems:dict[int, AS], all_routers:dict[str, Router]):
        """
        Génère le string de configuration bgp du router self

        entrées : self (méthode), dictionnaire numéro_d'AS:AS, dictionnaire nom_des_routeurs:Router
        sorties : changement de plusieurs attributs de l'objet, mais surtout de config_bgp qui contient le string de configuration à la fin de l'exécution de la fonction
        """
        my_as = autonomous_systems[self.AS_number]
        router_id = my_as.ipv6_prefix.get_next_router_id()
        self.router_id = router_id
        self.voisins_ibgp = my_as.hashset_routers.difference(set([self.hostname]))
        for link in self.links:
            if all_routers[link["hostname"]].AS_number != self.AS_number:
                self.voisins_ebgp[link["hostname"]] = all_routers[link["hostname"]].AS_number
        config_address_family = ""
        config_neighbors_ibgp = ""
        for voisin_ibgp in self.voisins_ibgp:
            remote_ip = list(all_routers[voisin_ibgp].ip_per_link.values())[0]
            config_neighbors_ibgp += f"neighbor {remote_ip} remote-as {self.AS_number}\n"
<<<<<<< HEAD
            config_address_family += f"neighbor {remote_ip} activate\n"
        for voisin_ibgp_loopback in self.voisins_ibgp:
            remote_loopback_ip = list(all_routers[voisin_ibgp_loopback].loopback_ip_per_link.values())[0]
            config_neighbors_ibgp += f"neighbor {remote_loopback_ip} remote-as {self.AS_number}\nneighbor {remote_loopback_ip} source-update {list(all_routers[voisin_ibgp_loopback].interface_per_link.values())[0]}"
            config_address_family += f"neighbor {remote_loopback_ip} activate\n"
=======
            config_address_family += f"  neighbor {remote_ip} activate\n"
>>>>>>> 9e6e0250
        config_neighbors_ebgp = ""
        for voisin_ebgp in self.voisins_ebgp:
            remote_ip = all_routers[voisin_ebgp].ip_per_link[self.hostname]
            config_neighbors_ebgp += f"neighbor {remote_ip} remote-as {all_routers[voisin_ebgp].AS_number}\n"
            relation = my_as.connected_AS_dict[all_routers[voisin_ebgp].AS_number][0]
<<<<<<< HEAD

            config_address_family += f"neighbor {remote_ip} activate\n"
            if relation == "peer":
                config_address_family += f"neighbor {remote_ip} route-map tag_pref_peer in\n"
            elif relation == "provider": 
                config_address_family += f"neighbor {remote_ip} route-map tag_pref_provider in\n"
            else:
                config_address_family += f"neighbor {remote_ip} route-map tag_pref_customer in\n"
        for voisin_ebgp_loopback in self.voisins_ebgp:
            remote_ip_loopback = all_routers[voisin_ebgp].loopback_ip_per_link[self.hostname]
            config_neighbors_ebgp += f"neighbor {remote_ip_loopback} remote-as {all_routers[voisin_ebgp_loopback].AS_number}\nneighbor {remote_ip_loopback} source-update {all_routers[voisin_ebgp_loopback].loopback_interface_per_link[self.hostname]}"
            config_address_family += f"neighbor {remote_ip_loopback} activate\n"
=======
            
            config_address_family += f"  neighbor {remote_ip} activate\n"
            if relation == "peer":
                config_address_family += f"  neighbor {remote_ip} route-map tag_pref_peer in\n"
            elif relation == "provider":
                config_address_family += f"  neighbor {remote_ip} route-map tag_pref_provider in\n"
            else:
                config_address_family += f"  neighbor {remote_ip} route-map tag_pref_customer in\n"

>>>>>>> 9e6e0250
        self.config_bgp = f"""
router bgp {self.AS_number}
 bgp router-id {router_id}.{router_id}.{router_id}.{router_id}
 bgp log-neighbor-changes
 no bgp default ipv4-unicast
 {config_neighbors_ibgp}
 {config_neighbors_ebgp}
 !
 address-family ipv4
 exit-address-family
 !
 address-family ipv6
 {config_address_family}
 exit-address-family
!
"""<|MERGE_RESOLUTION|>--- conflicted
+++ resolved
@@ -191,44 +191,29 @@
         for voisin_ibgp in self.voisins_ibgp:
             remote_ip = list(all_routers[voisin_ibgp].ip_per_link.values())[0]
             config_neighbors_ibgp += f"neighbor {remote_ip} remote-as {self.AS_number}\n"
-<<<<<<< HEAD
-            config_address_family += f"neighbor {remote_ip} activate\n"
+            config_address_family += f"  neighbor {remote_ip} activate\n"
         for voisin_ibgp_loopback in self.voisins_ibgp:
             remote_loopback_ip = list(all_routers[voisin_ibgp_loopback].loopback_ip_per_link.values())[0]
             config_neighbors_ibgp += f"neighbor {remote_loopback_ip} remote-as {self.AS_number}\nneighbor {remote_loopback_ip} source-update {list(all_routers[voisin_ibgp_loopback].interface_per_link.values())[0]}"
-            config_address_family += f"neighbor {remote_loopback_ip} activate\n"
-=======
-            config_address_family += f"  neighbor {remote_ip} activate\n"
->>>>>>> 9e6e0250
+            config_address_family += f"  neighbor {remote_loopback_ip} activate\n"
+        
         config_neighbors_ebgp = ""
         for voisin_ebgp in self.voisins_ebgp:
             remote_ip = all_routers[voisin_ebgp].ip_per_link[self.hostname]
             config_neighbors_ebgp += f"neighbor {remote_ip} remote-as {all_routers[voisin_ebgp].AS_number}\n"
             relation = my_as.connected_AS_dict[all_routers[voisin_ebgp].AS_number][0]
-<<<<<<< HEAD
-
-            config_address_family += f"neighbor {remote_ip} activate\n"
-            if relation == "peer":
-                config_address_family += f"neighbor {remote_ip} route-map tag_pref_peer in\n"
-            elif relation == "provider": 
-                config_address_family += f"neighbor {remote_ip} route-map tag_pref_provider in\n"
-            else:
-                config_address_family += f"neighbor {remote_ip} route-map tag_pref_customer in\n"
-        for voisin_ebgp_loopback in self.voisins_ebgp:
-            remote_ip_loopback = all_routers[voisin_ebgp].loopback_ip_per_link[self.hostname]
-            config_neighbors_ebgp += f"neighbor {remote_ip_loopback} remote-as {all_routers[voisin_ebgp_loopback].AS_number}\nneighbor {remote_ip_loopback} source-update {all_routers[voisin_ebgp_loopback].loopback_interface_per_link[self.hostname]}"
-            config_address_family += f"neighbor {remote_ip_loopback} activate\n"
-=======
             
             config_address_family += f"  neighbor {remote_ip} activate\n"
             if relation == "peer":
                 config_address_family += f"  neighbor {remote_ip} route-map tag_pref_peer in\n"
-            elif relation == "provider":
+            elif relation == "provider": 
                 config_address_family += f"  neighbor {remote_ip} route-map tag_pref_provider in\n"
             else:
                 config_address_family += f"  neighbor {remote_ip} route-map tag_pref_customer in\n"
-
->>>>>>> 9e6e0250
+        for voisin_ebgp_loopback in self.voisins_ebgp:
+            remote_ip_loopback = all_routers[voisin_ebgp].loopback_ip_per_link[self.hostname]
+            config_neighbors_ebgp += f"neighbor {remote_ip_loopback} remote-as {all_routers[voisin_ebgp_loopback].AS_number}\nneighbor {remote_ip_loopback} source-update {all_routers[voisin_ebgp_loopback].loopback_interface_per_link[self.hostname]}"
+            config_address_family += f"  neighbor {remote_ip_loopback} activate\n"
         self.config_bgp = f"""
 router bgp {self.AS_number}
  bgp router-id {router_id}.{router_id}.{router_id}.{router_id}
