--- conflicted
+++ resolved
@@ -336,11 +336,7 @@
                     
                     # Configuration LDP pour IPv4
                     ldp_config = ""
-<<<<<<< HEAD
                     if all_routers[link["hostname"]].LDP_activation and self.LDP_activation:
-=======
-                    if all_routers[link["hostname"]].router_type in ("Provider", "Provider Edge") and self.router_type in ("Provider", "Provider Edge"):
->>>>>>> acbc7699
                         ldp_config += " mpls ip\n"
 
                     self.config_str_per_link[link["hostname"]] = f"interface {self.interface_per_link[link["hostname"]]}\n no shutdown\n no ipv6 address\nip address {str(ip_address)} {mask}\n{extra_config}\n{ldp_config}\n exit\n"
@@ -466,18 +462,11 @@
             print(f"Error updating position for {self.hostname}: {e}")
 
     def set_ldp_config_data(self, mode: str):
-<<<<<<< HEAD
         if self.LDP_activation:
             if mode == "telnet":
                 self.config_ldp = f"mpls ldp router-id {STANDARD_LOOPBACK_INTERFACE} force\n"
             elif mode == "cfg":
                 self.config_ldp = f"""
-=======
-        if mode == "telnet":
-            self.ldp_config = f"mpls ldp router-id {STANDARD_LOOPBACK_INTERFACE} force\n"
-        elif mode == "cfg":
-            config_ldp = f"""
->>>>>>> acbc7699
 mpls ldp router-id {STANDARD_LOOPBACK_INTERFACE} force
 mpls ldp address-family ipv4
 discovery transport-address {self.loopback_address}
