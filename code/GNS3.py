import os
import telnetlib

import gns3fy


class Connector:
    """
    A Connector class for managing Gns3 connections and interacting with network nodes.

    The Connector class is designed to interface with a Gns3 server, manage projects, 
    connect to nodes via Telnet, and execute commands on those nodes. It provides 
    methods for retrieving node configuration paths, establishing Telnet sessions, 
    sending commands, and closing connections.

    :ivar server: Connection object to the Gns3 server.
    :type server: Gns3Connector
    :ivar project: Representation of the Gns3 project to interact with.
    :type project: Project
    :ivar telnet_session: Active Telnet session object to a network node.
    :type telnet_session: Telnet | None
    :ivar active_node: Name of the currently connected network node.
    :type active_node: str | None
    """

    def __init__(self, project_name: str, server: str = "http://localhost:3080") -> None:
        # Initialize the Gns3 server connection and project
        self.server = gns3fy.Gns3Connector(server)
        self.project = gns3fy.Project(project_name, connector=self.server)
        self.project.get()  # Load project details
        self.telnet_session = None  # Placeholder for Telnet session
        self.active_node = None  # Currently active node

    def get_router_config_path(self, node_name: str) -> str:
        """
        Get the path to the configuration file of a specified node.

        :param node_name: Name of the node to retrieve the config file path.
        :return: The path to the config file if the node exists.
        :raises ValueError: If the specified node is not found.
        """
        # Find the specified node in the project nodes list
        node = next((n for n in self.project.nodes if n.name == node_name), None)
        if node:
            path = os.path.join(node.node_directory, "configs")
            # Check if the config path exists
            if not os.path.isdir(path):
                raise FileNotFoundError(f"The configs directory does not exist at {path}")

            # Search for the file containing 'startup-config'
            for root, _, files in os.walk(path):
                for file in files:
                    if "startup-config.cfg" in file:
                        # Return the full file path if found
                        return os.path.join(root, file)  # Return the node's directory

            # Raise an exception if no matching file is found
            raise FileNotFoundError(f"No startup-config file found in {path}")
        else:
            raise ValueError(f"Node {node_name} not found in the project.")  # Raise error if node not found

    def telnet_connection(self, node_name: str) -> None:
        """
        Opens a Telnet connection to the specified node and keeps it open.

        :param node_name: Name of the node to connect to.
        """
        # Find the specified node in the project nodes list
        node = next((n for n in self.project.nodes if n.name == node_name), None)

        if node:
            if node.console_type != "telnet":  # Ensure the node supports Telnet
                raise ValueError(f"Node {node_name} does not support Telnet.")

            host = "localhost"
            port = node.console  # Get the console port for Telnet

            print(f"Connecting to {node_name} on {host}:{port} via Telnet...")

            try:
                # Establish Telnet connection to the node
                self.telnet_session = telnetlib.Telnet(host, port)
                self.telnet_session.read_until(b"#", timeout=10)  # Wait until prompt is ready
                self.active_node = node_name  # Set the active node name
                print(f"Telnet connection to {node_name} is now open.")
            except Exception as e:
                # Reset on failure and raise a connection error
                self.telnet_session = None
                self.active_node = None
                raise ConnectionError(f"Failed to connect to {node_name}: {e}")
        else:
            raise ValueError(f"Node {node_name} not found in the project.")  # Raise error if node not found

    def send_commands_to_node(self, commands: list) -> None:
        """
        Sends commands one at a time to the open Telnet connection, supporting Cisco's "More" prompt.

        :param commands: A list of strings, each representing a command to send.
        :raises RuntimeError: If no Telnet session is active.
        """
        if self.telnet_session is None or self.active_node is None:
            # Ensure a Telnet session is active
            raise RuntimeError("No active Telnet connection. Please establish a connection using telnet_connection().")

        try:
            for command in commands:
                self.telnet_session.read_very_eager()  # Clear any unread output

                print(f"Sending command: {command}")
                self.telnet_session.write(command.encode('ascii') + b"\r\n")  # Send the command

                output = b""  # Aggregate command output

                # Read output until prompt is back
                chunk = self.telnet_session.read_until(f"{self.active_node}#".encode('ascii'), timeout=2)
                output += chunk

                while b"--More--" in chunk:  # Handle "More" prompts in output
                    self.telnet_session.write(b" ")  # Send space for "More"
                    chunk = self.telnet_session.read_until(b"--More--", timeout=2)
                    output += chunk

                # Decode output and clean it from command and prompt
                decoded_output = output.decode('ascii').replace(f"{self.active_node}#", "").replace(command, "").strip()
                print(decoded_output)  # Print output of the command
        except Exception as e:
            # Catch and raise errors during command execution
            raise RuntimeError(f"Failed to send commands to {self.active_node}: {e}")

    def close_telnet_connection(self) -> None:
        """
        Closes the active Telnet connection gracefully.
        """
        if self.telnet_session:
            try:
                # Gracefully close the Telnet connection
                self.telnet_session.write(b"\r\n")
                self.telnet_session.close()
                print(f"Telnet connection to {self.active_node} has been closed.")
            except Exception as e:
                # Log error during closure
                print(f"Error closing Telnet connection: {e}")
            finally:
                self.telnet_session = None  # Reset Telnet session
                self.active_node = None  # Reset active node
        else:
            print("No active Telnet connection to close.")  # No action needed if no active session

    def __del__(self):
        """Automatically closes Telnet connection if not closed by the user."""
        if self.telnet_session:
            # Warn user and close Telnet connection on object deletion
            print("Automatically closing Telnet connection...")
            self.close_telnet_connection()
    def get_node(self, node_name:str) -> dict:
        """
        Returns the node of name node_name 's data, or raises an error if it doesn't exist in the project

        input:node_name : hostname of node as a string
        returns: the corresponding node dict
        raises ValueError: If the specified node is not found.
        """
        # Find the specified node in the project nodes list
        node = next((n for n in self.project.nodes if n.name == node_name), None)
        if node:
            return node # Return the node's directory
        else:
            raise ValueError(f"Node {node_name} not found in the project.")  # Raise error if node not found
    def get_used_interface_for_link(self, r1:str, r2:str):
        """
        Returns the interface used for a link FROM r1 TO r2 (must be used the other way to get both ways)

        input: r1 and r2, hostname strings
        returns: name of interface (assumed to be of shape GigabitEtherneti/0) or None if the link doesn't exist in the GNS3 project
        """
        node_1 = self.get_node(r1)
        node_2 = self.get_node(r2)
        interface = None
        for link in self.project.links:
            found = 0
            node_1_index = None
            for (i, node) in enumerate(link.nodes):
                if node["node_id"] == node_1.node_id:
                    node_1_index = i
                    found += 1
                if node["node_id"] == node_2.node_id:
                    found += 1
            if found == 2:
                interface = link.nodes[i]["adapter_number"]
        if interface == None:
            raise KeyError(f"Link between {r1} and {r2} not found in the project.")
        else:
            return interface
if __name__ == "__main__":
    connector = Connector("projet_TP3_BGP_2")
    print(f"Project '{connector.project.name}' connection successful.")  # Confirm project connection
    print(f"Project '{connector.project.name}' has {len(connector.project.nodes)} nodes.")  # Node count
    print(f"connector.project.nodes: {connector.project.nodes}")  # Print nodes in the project
<<<<<<< HEAD
    print(connector.get_router_config_path("R1"))  # Config path for node R1
=======
    print(f"connector.project.links: {connector.project.links}")
    print(connector.get_router_config_path("R1") + "\\configs\\i1_startup-config.cfg")  # Config path for node R1
    print(f"{connector.get_used_interface_for_link("R1", "R2")}")
>>>>>>> fee23574

    # List of commands to execute on the node
    commands = [
        "show",  # Example command
        "show run"  # Example: Display the running configuration
    ]

    connector.telnet_connection("R1")  # Open Telnet connection
    #connector.send_commands_to_node(commands)  # Send commands to the node<|MERGE_RESOLUTION|>--- conflicted
+++ resolved
@@ -196,13 +196,9 @@
     print(f"Project '{connector.project.name}' connection successful.")  # Confirm project connection
     print(f"Project '{connector.project.name}' has {len(connector.project.nodes)} nodes.")  # Node count
     print(f"connector.project.nodes: {connector.project.nodes}")  # Print nodes in the project
-<<<<<<< HEAD
+    print(f"connector.project.links: {connector.project.links}")
     print(connector.get_router_config_path("R1"))  # Config path for node R1
-=======
-    print(f"connector.project.links: {connector.project.links}")
-    print(connector.get_router_config_path("R1") + "\\configs\\i1_startup-config.cfg")  # Config path for node R1
     print(f"{connector.get_used_interface_for_link("R1", "R2")}")
->>>>>>> fee23574
 
     # List of commands to execute on the node
     commands = [
@@ -211,4 +207,4 @@
     ]
 
     connector.telnet_connection("R1")  # Open Telnet connection
-    #connector.send_commands_to_node(commands)  # Send commands to the node+    connector.send_commands_to_node(commands)  # Send commands to the node