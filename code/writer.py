from autonomous_system import AS

LINKS_STANDARD = ["FastEthernet0/0", "GigabitEthernet1/0", "GigabitEthernet2/0", "GigabitEthernet3/0", "GigabitEthernet4/0", "GigabitEthernet5/0", "GigabitEthernet6/0"]
NOM_PROCESSUS_IGP_PAR_DEFAUT = "1984"
IPV6_UNICAST_STRING = """no ip domain lookup
ipv6 unicast-routing
ipv6 cef
"""

IPV4_UNICAST_STRING = """no ip domain lookup
ip routing
ip cef
"""
LOCAL_PREF_ROUTE_MAPS = """
route-map tag_pref_provider permit 10
 set local-preference 100
route-map tag_pref_peer permit 10
 set local-preference 200
route-map tag_pref_customer permit 10
 set local-preference 300
"""
STANDARD_LOOPBACK_INTERFACE = "Loopback0"

<<<<<<< HEAD
=======
IDLE_VRF_PROCESSUS = ["VRF_A", "VRF_B"]
>>>>>>> 49c13479

def get_ospf_config_string(AS, router):
	"""
	Fonction qui génère la configuration OSPF d'un routeur avec son AS

	entrées : AS: Autonomous System et router un Router
	sortie : str contenant la configuration correspondante
	"""
	if router.ip_version == 6:  # todo : a revoir
		ospf_config_string = f"ipv6 router ospf {NOM_PROCESSUS_IGP_PAR_DEFAUT}\n"
	else:
		ospf_config_string = f"router ospf {NOM_PROCESSUS_IGP_PAR_DEFAUT}\n"

	ospf_config_string += f" router-id {router.router_id}.{router.router_id}.{router.router_id}.{router.router_id}\n"

	# Add network statements for all interfaces
	if router.ip_version == 4:
		# Add network statement for loopback
		ospf_config_string += f" network {router.loopback_address} 0.0.0.0 area 0\n"

		# Add network statements for all interfaces
		for interface, config in router.config_str_per_link.items():
			# Extract IP address from config if possible
			# This is a simplified approach - you might need to adjust based on your actual config format
			for line in config.split('\n'):
				if 'ip address' in line and 'no ip address' not in line:
					parts = line.strip().split()
					if len(parts) >= 4:
						ip = parts[2]
						mask = parts[3]
						# Convert mask to wildcard
						wildcard = '.'.join([str(255 - int(x)) for x in mask.split('.')])
						ospf_config_string += f" network {ip} {wildcard} area 0\n"

	for passive in router.passive_interfaces:
		ospf_config_string += f" passive-interface {passive}\n"

	return ospf_config_string


def get_rip_config_string(AS, router):
	"""
	Fonction qui génère la configuration RIP d'un routeur avec son AS

	entrées : AS: Autonomous System et router un Router
	sortie : str contenant la configuration correspondante
	"""
	if router.ip_version == 6:  # todo : a revoir
		rip_config_string = f"ipv6 router rip {NOM_PROCESSUS_IGP_PAR_DEFAUT}\n"
	else:
		rip_config_string = f"router rip\n version 2\n"

	for passive in router.passive_interfaces:
		if router.ip_version == 4:
			rip_config_string += f" passive-interface {passive}\n"

	return rip_config_string


def get_final_config_string(AS: AS, router: "Router", mode: str):
	"""
	Génère le string de configuration "final" pour un router, à mettre à la place de sa configuration interne

	entrées : AS: Autonomous System et router un Router, ainsi que mode indiquant si on est en "cfg" ou "telnet"
	sortie : str contenant la configuration correspondante (bien complète, pas besoin de parsing ou de manipulation de string en +) OU liste de str de commandes si mode == "telnet"
	"""
	if mode == "telnet":
		return get_all_telnet_commands(AS, router)

	if AS.internal_routing == "OSPF":
		internal_routing = get_ospf_config_string(AS, router)
	else:
		internal_routing = get_rip_config_string(AS, router)

	total_interface_string = ""
	for config_string in router.config_str_per_link.values():
		total_interface_string += config_string

	route_maps = ""
	community_lists = AS.full_community_lists
	for autonomous in router.used_route_maps:
		route_maps += AS.community_data[autonomous]["route_map_in"]
	route_maps += AS.global_route_map_out

	# Sélectionner la configuration unicast appropriée selon la version IP
	if router.ip_version == 6:  # todo : a revoir
		unicast_config = IPV6_UNICAST_STRING
		loopback_config = f"interface {STANDARD_LOOPBACK_INTERFACE}\n no ip address\n negotiation auto\n ipv6 enable\n ipv6 address {router.loopback_address}/128\n {router.internal_routing_loopback_config}"
		forward_protocol = "ip forward-protocol nd"
	else:
		unicast_config = IPV4_UNICAST_STRING
		loopback_config = f"interface {STANDARD_LOOPBACK_INTERFACE}\n no ipv6 address\n negotiation auto\n ip address {router.loopback_address} 255.255.255.255\n {router.internal_routing_loopback_config}"
		forward_protocol = "ip forward-protocol nd"

	return f"""!
!
!
!
service timestamps debug datetime msec
service timestamps log datetime msec
no service password-encryption
!
hostname {router.hostname}
!
boot-start-marker
boot-end-marker
!
!
!
no aaa new-model
no ip icmp rate-limit unreachable
ip cef
!
!
!
!
!
!
{unicast_config}
!
!
multilink bundle-name authenticated
!
!
!
!
!
!
!
!
!
!
!
ip tcp synwait-time 5
no cdp log mismatch duplex
! 
!
!
ip bgp-community new-format
!
!
!
!
!
!
!
!
!
{loopback_config}
!
!
{total_interface_string}
{router.config_bgp}
!
{forward_protocol}
!
!
no ip http server
no ip http secure-server
!
!
{internal_routing}
!
{community_lists}
!
{route_maps}
!
!
control-plane
!
!
line con 0
 exec-timeout 0 0
 privilege level 15
 logging synchronous
 stopbits 1
line aux 0
 exec-timeout 0 0
 privilege level 15
 logging synchronous
 stopbits 1
line vty 0 4
 login
!
!
end
"""


def get_all_telnet_commands(AS: AS, router: "Router"):
	"""
	Génère et renvoie une liste de commandes telnet à partir d'un AS et d'un routeur que l'on SUPPOSE avoir été configuré en mode "telnet"

	entrées : AS: Autonomous System et router un Router
	sortie : liste de str de commandes telnet à exécuter telles quelles sur une session telnet ouverte du routeur correspondant dans le projet GNS3 voulu
	"""
	commands = ["enable", "configure terminal", "ip bgp-community new-format"]

	# Configuration unicast selon la version IP
	if router.ip_version == 6:
		commands.append("no ip domain lookup")
		commands.append("ipv6 unicast-routing")
		commands.append("ipv6 cef")
	else:
		commands.append("no ip domain lookup")
		commands.append("ip routing")
		commands.append("ip cef")

<<<<<<< HEAD
	for command in AS.full_community_lists.split("\n"):
		commands.append(command)
=======
	# Configuration VRF
	for command in router.vrf_config.strip().split('\n'):
		if command != '':
			commands.append(command)

	# Configuration des interfaces
	for config_string in router.config_str_per_link.values():
		for command in config_string.strip().split('\n'):
			if command != '':
				commands.append(command)
>>>>>>> 49c13479

	liste_raw = AS.global_route_map_out.split("\n")
	if len(liste_raw) > 3:
		for command in liste_raw[:len(liste_raw) - 3] + ["exit"] + [liste_raw[-3]] + ["exit"]:
			commands.append(command)
	else:
		for command in [AS.global_route_map_out.split("\n")[0]] + ["exit"]:
			commands.append(command)

	for autonomous in router.used_route_maps:
		for command in AS.community_data[autonomous]["route_map_in"].split("\n"):
			commands.append(command)
		commands.append("exit")

	# Configuration du routage interne
	if AS.internal_routing == "OSPF":
		if router.ip_version == 6:
			commands.append(f"ipv6 router ospf {NOM_PROCESSUS_IGP_PAR_DEFAUT}")
			commands.append(f"router-id {router.router_id}.{router.router_id}.{router.router_id}.{router.router_id}")
			for passive in router.passive_interfaces:
				commands.append(f"passive-interface {passive}")
			commands.append("exit")
		else:
			commands.append(f"router ospf {NOM_PROCESSUS_IGP_PAR_DEFAUT}")
			commands.append(f"router-id {router.router_id}.{router.router_id}.{router.router_id}.{router.router_id}")

			# Add network statement for loopback
			commands.append(f"network {router.loopback_address} 0.0.0.0 area 0")

			# Add network statements for all interfaces with IP addresses
			for interface, config in router.config_str_per_link.items():
				# Extract IP address from config if possible
				for line in config.split('\n'):
					if 'ip address' in line and 'no ip address' not in line:
						parts = line.strip().split()
						if len(parts) >= 4:
							ip = parts[2]
							mask = parts[3]
							# Convert mask to wildcard
							wildcard = '.'.join([str(255 - int(x)) for x in mask.split('.')])
							commands.append(f"network {ip} {wildcard} area 0")

			for passive in router.passive_interfaces:
				commands.append(f"passive-interface {passive}")
			commands.append("exit")
	elif AS.internal_routing == "RIP":
		if router.ip_version == 6:
			commands.append(f"ipv6 router rip {NOM_PROCESSUS_IGP_PAR_DEFAUT}")
			commands.append("exit")
		else:
			commands.append("router rip")
			commands.append("version 2")
			for passive in router.passive_interfaces:
				commands.append(f"passive-interface {passive}")
			commands.append("exit")

	# Configuration du loopback
	for command in router.internal_routing_loopback_config.strip().split('\n'):
		if command != '':
			commands.append(command)

	# Configuration des interfaces
	for config_string in router.config_str_per_link.values():
		for command in config_string.strip().split('\n'):
			if command != '':
				commands.append(command)

	# Configuration BGP
	for command in router.config_bgp.strip().split('\n'):
		if command != '':
			commands.append(command)

	# Configuration LDP
	for command in router.ldp_config.strip().split('\n'):
		if command != '':
			commands.append(command)

	commands.append("exit")
	commands.append("end")
	#commands.append("write memory")
	#commands.append("\n")

	for commande in commands:
		if commande in ["!", "", " "]:
			commands.remove(commande)

	return commands<|MERGE_RESOLUTION|>--- conflicted
+++ resolved
@@ -21,10 +21,8 @@
 """
 STANDARD_LOOPBACK_INTERFACE = "Loopback0"
 
-<<<<<<< HEAD
-=======
 IDLE_VRF_PROCESSUS = ["VRF_A", "VRF_B"]
->>>>>>> 49c13479
+
 
 def get_ospf_config_string(AS, router):
 	"""
@@ -233,21 +231,8 @@
 		commands.append("ip routing")
 		commands.append("ip cef")
 
-<<<<<<< HEAD
 	for command in AS.full_community_lists.split("\n"):
 		commands.append(command)
-=======
-	# Configuration VRF
-	for command in router.vrf_config.strip().split('\n'):
-		if command != '':
-			commands.append(command)
-
-	# Configuration des interfaces
-	for config_string in router.config_str_per_link.values():
-		for command in config_string.strip().split('\n'):
-			if command != '':
-				commands.append(command)
->>>>>>> 49c13479
 
 	liste_raw = AS.global_route_map_out.split("\n")
 	if len(liste_raw) > 3:
@@ -325,6 +310,11 @@
 		if command != '':
 			commands.append(command)
 
+	# Configuration VRF
+	for command in router.vrf_config.strip().split('\n'):
+		if command != '':
+			commands.append(command)
+
 	commands.append("exit")
 	commands.append("end")
 	#commands.append("write memory")
