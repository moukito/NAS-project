from autonomous_system import AS

LINKS_STANDARD = ["FastEthernet0/0","GigabitEthernet1/0","GigabitEthernet2/0","GigabitEthernet3/0","GigabitEthernet4/0","GigabitEthernet5/0","GigabitEthernet6/0"]
NOM_PROCESSUS_IGP_PAR_DEFAUT = "1984"
IPV6_UNICAST_STRING = """no ip domain lookup
ipv6 unicast-routing
ipv6 cef
"""
LOCAL_PREF_ROUTE_MAPS ="""
route-map tag_pref_provider permit 10
 set local-preference 100
route-map tag_pref_peer permit 10
 set local-preference 200
route-map tag_pref_customer permit 10
 set local-preference 300
"""

def get_loopback_config_string(AS, router):
    loopback_config_string = f"ipv6 route {router.loopback_interface}"

def get_ospf_config_string(AS, router):
    """
    Fonction qui génère la configuration OSPF d'un routeur avec son AS

    entrées : AS: Autonomous System et router un Router
    sortie : str contenant la configuration correspondante
    """
    ospf_config_string = f"ipv6 router ospf {NOM_PROCESSUS_IGP_PAR_DEFAUT}\n"
    ospf_config_string += f" router-id {router.router_id}.{router.router_id}.{router.router_id}.{router.router_id}\n"
    for passive in router.passive_interfaces:
        ospf_config_string += f" passive-interface {passive}\n"
    return ospf_config_string

def get_rip_config_string(AS, router):
    """
    Fonction qui génère la configuration RIP d'un routeur avec son AS

    entrées : AS: Autonomous System et router un Router
    sortie : str contenant la configuration correspondante
    """
    rip_config_string = f"ipv6 router rip {NOM_PROCESSUS_IGP_PAR_DEFAUT}\n"
    for passive in router.passive_interfaces:
        rip_config_string += f" passive-interface {passive}\n"
    return rip_config_string

def get_final_config_string(AS:AS, router:Router):
    """
    Génère le string de configuration "final" pour un router, à mettre à la place de sa configuration interne

    entrées : AS: Autonomous System et router un Router
    sortie : str contenant la configuration correspondante (bien complète, pas besoin de parsing ou de manipulation de string en +)
    """
    if AS.internal_routing == "OSPF":
        internal_routing = get_ospf_config_string(AS, router)
    else:
        internal_routing = get_rip_config_string(AS, router)
    total_interface_string = ""
    for config_string in router.config_str_per_link.values():
        total_interface_string += config_string
    for loopback_config_string in router.loopback_config_str_per_link.values():
        total_loopback_interface_string += loopback_config_string
    config = f"""!
!
!
!
!
!
service timestamps debug datetime msec
service timestamps log datetime msec
no service password-encryption
!
hostname {router.hostname}
!
boot-start-marker
boot-end-marker
!
!
!
no aaa new-model
no ip icmp rate-limit unreachable
ip cef
!
!
!
!
!
!
no ip domain lookup
ipv6 unicast-routing
ipv6 cef
!
!
multilink bundle-name authenticated
!
!
!
!
!
!
!
!
!
ip tcp synwait-time 5
no cdp log mismatch duplex
! 
!
!
!
!
!
!
!
!
!
!
!
<<<<<<< HEAD

{total_loopback_interface_string}

=======
>>>>>>> 9e6e0250
{total_interface_string}
{router.config_bgp}
!
ip forward-protocol nd
!
!
no ip http server
no ip http secure-server
!
!
{internal_routing}
!
{LOCAL_PREF_ROUTE_MAPS}
!
!
control-plane
!
!
line con 0
 exec-timeout 0 0
 privilege level 15
 logging synchronous
 stopbits 1
line aux 0
 exec-timeout 0 0
 privilege level 15
 logging synchronous
 stopbits 1
line vty 0 4
 login
!
!
end
"""
    return config



"""
(a faire)
ipv6 route 2001:DB8:1::1/128 2001:2:1:1::1
ipv6 router rip RIPNG
 redistribute connected
 """<|MERGE_RESOLUTION|>--- conflicted
+++ resolved
@@ -14,9 +14,6 @@
 route-map tag_pref_customer permit 10
  set local-preference 300
 """
-
-def get_loopback_config_string(AS, router):
-    loopback_config_string = f"ipv6 route {router.loopback_interface}"
 
 def get_ospf_config_string(AS, router):
     """
@@ -55,6 +52,7 @@
     else:
         internal_routing = get_rip_config_string(AS, router)
     total_interface_string = ""
+    total_loopback_interface_string = ""
     for config_string in router.config_str_per_link.values():
         total_interface_string += config_string
     for loopback_config_string in router.loopback_config_str_per_link.values():
@@ -114,12 +112,9 @@
 !
 !
 !
-<<<<<<< HEAD
 
 {total_loopback_interface_string}
 
-=======
->>>>>>> 9e6e0250
 {total_interface_string}
 {router.config_bgp}
 !
@@ -154,13 +149,4 @@
 !
 end
 """
-    return config
-
-
-
-"""
-(a faire)
-ipv6 route 2001:DB8:1::1/128 2001:2:1:1::1
-ipv6 router rip RIPNG
- redistribute connected
- """+    return config