from ipaddress import IPv6Address, IPv6Network
from ipv6 import SubNetwork


class GlobalRouterIDCounter:
    def __init__(self):
        self.number = 1
    def get_next_router_id(self) -> int:
        temp = self.number
        self.number += 1
        return temp

class AS:
    def __init__(self, ipv6_prefix: SubNetwork, AS_number: int, routers: list["Router"], internal_routing: str, connected_AS: list[tuple[int, str, list[IPv6Network]]], loopback_prefix: SubNetwork, counter:GlobalRouterIDCounter):
        self.ipv6_prefix = ipv6_prefix
        self.AS_number = AS_number
        self.routers = routers
        self.internal_routing = internal_routing
        self.connected_AS = connected_AS
        self.full_community_lists = "".join([f"ip community-list standard AS{as_num} permit {as_num}:1000\n" for (as_num, _, _) in connected_AS])
        total_not_client = 0
        self.global_route_map_out = "route-map General-OUT deny 10\n"
        for (as_num, state, list_of_transport) in connected_AS:
            if state != "client":
                self.global_route_map_out += f" match community AS{as_num}\n"
                total_not_client += 1
        self.global_route_map_out += "!\n"
        if total_not_client > 0:
            self.global_route_map_out += "route-map General-OUT permit 20\n!\n"
        else:
            self.global_route_map_out = "route-map General-OUT permit 20\n!\n"
        self.community_data = {}
        for (as_num, state, list_of_transport) in connected_AS:
            if state == "peer":
                self.community_data[as_num] = {
                    "route_map_in":f"route-map Peer-AS{as_num} permit 10\n set local-preference 200\n set community {as_num}:1000\n!\n",
                    "route_map_in_bgp_name":f"Peer-AS{as_num}",
                    "community_list":f"ip community-list standard AS{as_num} permit {as_num}:1000\n"
                }
            elif state == "provider":
                self.community_data[as_num] = {
                    "route_map_in":f"route-map Provider-AS{as_num} permit 10\n set local-preference 100\n set community {as_num}:1000\n!\n",
                    "route_map_in_bgp_name":f"Provider-AS{as_num}",
                    "community_list":f"ip community-list standard AS{as_num} permit {as_num}:1000\n"
                }
            else:
                self.community_data[as_num] = {
                    "route_map_in":f"route-map Client-AS{as_num} permit 10\n set local-preference 300\n set community {as_num}:1000\n!\n",
                    "route_map_in_bgp_name":f"Client-AS{as_num}",
                    "community_list":f"ip community-list standard AS{as_num} permit {as_num}:1000\n"
                }
        self.connected_AS_dict = {as_num:(state, list_of_transport) for (as_num, state, list_of_transport) in connected_AS}
        self.hashset_routers = set(routers)
        self.loopback_prefix = loopback_prefix
        self.community = f"{self.AS_number}:1000"
        self.global_router_counter = counter
        
    
    def __str__(self):
<<<<<<< HEAD
        return f"prefix:{self.ipv6_prefix}\n as_number:{self.AS_number}\n routers:{self.routers}\n internal_routing:{self.internal_routing}\n connected_AS:{self.connected_AS}"


    def get_ipv6_prefix(self):
        return self.ipv6_prefix

    def set_ipv6_prefix(self, new_ipv6_prefix: SubNetwork):
        self.ipv6_prefix = new_ipv6_prefix
    
    def get_AS_number(self):
        return self.AS_number

    def set_AS_number(self, new_AS_number: int):
        self.AS_number = new_AS_number

    def get_routers(self):
        return self.routers
    
    def add_router(self, new_router: "Router"):
        if new_router not in self.routers:
            self.routers.append(new_router)

    def remove_router(self, router_to_remove: "Router"):
        try:
            self.routers.remove(router_to_remove)
        except ValueError:
            raise ValueError("Router to remove is not in router liste !")

    def get_internal_routing(self):
        return self.internal_routing
    
    def set_internal_routing(self, new_internal_routing: str):
        if new_internal_routing not in ("RIP", "OSPF"):
            raise ValueError("Unsupported internal routing protocol !")
        self.internal_routing = new_internal_routing

    def get_connected_AS(self):
        return self.connected_AS

    def add_connected_AS(self, new_connected_AS: int):
        if new_connected_AS not in self.connected_AS:
            self.connected_AS.append(new_connected_AS)
    
    def remove_connected_AS(self, AS_to_remove: int):
        try:
            self.connected_AS.remove((AS_to_remove, _, _))
        except ValueError:
            raise ValueError("AS to remove is not connected with treated AS !")
=======
        return f"prefix:{self.ipv6_prefix}\n as_number:{self.AS_number}\n routers:{self.routers}\n internal_routing:{self.internal_routing}\n connected_AS:{self.connected_AS}"
>>>>>>> e8884c8d
<|MERGE_RESOLUTION|>--- conflicted
+++ resolved
@@ -57,55 +57,4 @@
         
     
     def __str__(self):
-<<<<<<< HEAD
-        return f"prefix:{self.ipv6_prefix}\n as_number:{self.AS_number}\n routers:{self.routers}\n internal_routing:{self.internal_routing}\n connected_AS:{self.connected_AS}"
-
-
-    def get_ipv6_prefix(self):
-        return self.ipv6_prefix
-
-    def set_ipv6_prefix(self, new_ipv6_prefix: SubNetwork):
-        self.ipv6_prefix = new_ipv6_prefix
-    
-    def get_AS_number(self):
-        return self.AS_number
-
-    def set_AS_number(self, new_AS_number: int):
-        self.AS_number = new_AS_number
-
-    def get_routers(self):
-        return self.routers
-    
-    def add_router(self, new_router: "Router"):
-        if new_router not in self.routers:
-            self.routers.append(new_router)
-
-    def remove_router(self, router_to_remove: "Router"):
-        try:
-            self.routers.remove(router_to_remove)
-        except ValueError:
-            raise ValueError("Router to remove is not in router liste !")
-
-    def get_internal_routing(self):
-        return self.internal_routing
-    
-    def set_internal_routing(self, new_internal_routing: str):
-        if new_internal_routing not in ("RIP", "OSPF"):
-            raise ValueError("Unsupported internal routing protocol !")
-        self.internal_routing = new_internal_routing
-
-    def get_connected_AS(self):
-        return self.connected_AS
-
-    def add_connected_AS(self, new_connected_AS: int):
-        if new_connected_AS not in self.connected_AS:
-            self.connected_AS.append(new_connected_AS)
-    
-    def remove_connected_AS(self, AS_to_remove: int):
-        try:
-            self.connected_AS.remove((AS_to_remove, _, _))
-        except ValueError:
-            raise ValueError("AS to remove is not connected with treated AS !")
-=======
-        return f"prefix:{self.ipv6_prefix}\n as_number:{self.AS_number}\n routers:{self.routers}\n internal_routing:{self.internal_routing}\n connected_AS:{self.connected_AS}"
->>>>>>> e8884c8d
+        return f"prefix:{self.ipv6_prefix}\n as_number:{self.AS_number}\n routers:{self.routers}\n internal_routing:{self.internal_routing}\n connected_AS:{self.connected_AS}"